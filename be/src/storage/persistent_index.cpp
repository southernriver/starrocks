// This file is licensed under the Elastic License 2.0. Copyright 2021-present, StarRocks Limited.

#include "storage/persistent_index.h"

#include <cstring>
#include <numeric>

#include "fs/fs.h"
#include "gutil/strings/substitute.h"
#include "storage/chunk_helper.h"
#include "storage/chunk_iterator.h"
#include "storage/primary_key_encoder.h"
#include "storage/rowset/rowset.h"
#include "storage/tablet.h"
#include "storage/tablet_meta_manager.h"
#include "storage/tablet_updates.h"
#include "util/bit_util.h"
#include "util/coding.h"
#include "util/crc32c.h"
#include "util/debug_util.h"
#include "util/defer_op.h"
#include "util/faststring.h"
#include "util/filesystem_util.h"
#include "util/raw_container.h"
#include "util/xxh3.h"

namespace starrocks {

constexpr size_t kDefaultUsagePercent = 85;
constexpr size_t kPageSize = 4096;
constexpr size_t kPageHeaderSize = 64;
constexpr size_t kBucketHeaderSize = 4;
constexpr size_t kBucketPerPage = 16;
constexpr size_t kRecordPerBucket = 8;
constexpr size_t kShardMax = 1 << 16;
constexpr uint64_t kPageMax = 1ULL << 32;
constexpr size_t kPackSize = 16;
constexpr size_t kPagePackLimit = (kPageSize - kPageHeaderSize) / kPackSize;
constexpr size_t kBucketSizeMax = 256;
// if l0_mem_size exceeds this value, l0 need snapshot
constexpr size_t kL0SnapshotSizeMax = 16 * 1024 * 1024;
constexpr size_t kLongKeySize = 64;

const char* const kIndexFileMagic = "IDX1";

using KVPairPtr = const uint8_t*;

template <class T, class P>
T npad(T v, P p) {
    return (v + p - 1) / p;
}

template <class T, class P>
T pad(T v, P p) {
    return npad(v, p) * p;
}

static std::string get_l0_index_file_name(std::string& dir, const EditVersion& version) {
    return strings::Substitute("$0/index.l0.$1.$2", dir, version.major(), version.minor());
}

struct IndexHash {
    IndexHash() {}
    IndexHash(uint64_t hash) : hash(hash) {}
    uint64_t shard(uint32_t n) const { return (hash >> (63 - n)) >> 1; }
    uint64_t page() const { return (hash >> 16) & 0xffffffff; }
    uint64_t bucket() const { return (hash >> 8) & (kBucketPerPage - 1); }
    uint64_t tag() const { return hash & 0xff; }

    uint64_t hash;
};

MutableIndex::MutableIndex() {}

MutableIndex::~MutableIndex() {}

template <size_t KeySize>
struct FixedKey {
    uint8_t data[KeySize];
};

template <size_t KeySize>
bool operator==(const FixedKey<KeySize>& lhs, const FixedKey<KeySize>& rhs) {
    return memcmp(lhs.data, rhs.data, KeySize) == 0;
}

template <size_t KeySize>
struct FixedKeyHash {
    uint64_t operator()(const FixedKey<KeySize>& k) const { return XXH3_64bits(k.data, KeySize); }
};

uint64_t key_index_hash(const void* data, size_t len) {
    return XXH3_64bits(data, len);
}

// Page storage layout:
//   each page has 4096 / 16 = 256 packs, ie
//   |--------       4096 byte page             -------|
//   |16b pack0|16b pack0| ... |16b pack254|16b pack255|
//   | header  |       data for buckets                |
// Header layout
//   |BucketInfo0|BucketInfo1|...|BucketInfo14|BucketInfo15|
// Bucket data layout
//   | tags (16byte aligned) | kv0,kv1..,kvn (16 byte aligned) |
struct alignas(4) BucketInfo {
    uint16_t pageid;
    // bucket position as pack id
    uint8_t packid;
    uint8_t size;
};

struct alignas(kPageHeaderSize) PageHeader {
    BucketInfo buckets[kBucketPerPage];
};

struct alignas(kPageSize) IndexPage {
    uint8_t data[kPageSize];
    PageHeader& header() { return *reinterpret_cast<PageHeader*>(data); }
    uint8_t* pack(uint8_t packid) { return &data[packid * kPackSize]; }
};

struct ImmutableIndexShard {
    ImmutableIndexShard(size_t npage) : pages(npage) {}

    size_t npage() const { return pages.size(); }

    IndexPage& page(uint32_t pageid) { return pages[pageid]; }

    PageHeader& header(uint32_t pageid) { return pages[pageid].header(); }

    BucketInfo& bucket(uint32_t pageid, uint32_t bucketid) { return pages[pageid].header().buckets[bucketid]; }

    uint8_t* pack(uint32_t pageid, uint32_t bucketid) {
        auto& info = bucket(pageid, bucketid);
        return pages[info.pageid].pack(info.packid);
    }

    Status write(WritableFile& wb) const;

    static StatusOr<std::unique_ptr<ImmutableIndexShard>> try_create(size_t key_size, size_t npage, size_t nbucket,
                                                                     const std::vector<KVRef>& kv_refs);

    static StatusOr<std::unique_ptr<ImmutableIndexShard>> create(size_t key_size, size_t npage, size_t nbucket,
                                                                 const std::vector<KVRef>& kv_refs);

    std::vector<IndexPage> pages;
    size_t num_entry_moved = 0;
};

Status ImmutableIndexShard::write(WritableFile& wb) const {
    if (pages.size() > 0) {
        return wb.append(Slice((uint8_t*)pages.data(), kPageSize * pages.size()));
    } else {
        return Status::OK();
    }
}

inline size_t num_pack_for_bucket(size_t kv_size, size_t num_kv) {
    return npad(num_kv, kPackSize) + npad(kv_size * num_kv, kPackSize);
}

struct BucketToMove {
    uint32_t npack = 0;
    uint32_t pageid = 0;
    uint32_t bucketid = 0;
    BucketToMove(uint32_t npack, uint32_t pageid, uint32_t bucketid)
            : npack(npack), pageid(pageid), bucketid(bucketid) {}
    bool operator<(const BucketToMove& rhs) const { return npack < rhs.npack; }
};

struct MoveDest {
    uint32_t npack = 0;
    uint32_t pageid = 0;
    MoveDest(uint32_t npack, uint32_t pageid) : npack(npack), pageid(pageid) {}
    bool operator<(const MoveDest& rhs) const { return npack < rhs.npack; }
};

static std::vector<int8_t> get_move_buckets(size_t target, size_t nbucket, const uint8_t* bucket_packs_in_page) {
    vector<int8_t> idxes;
    idxes.reserve(nbucket);
    int32_t total_buckets = 0;
    for (int8_t i = 0; i < nbucket; i++) {
        if (bucket_packs_in_page[i] > 0) {
            idxes.push_back(i);
        }
        total_buckets += bucket_packs_in_page[i];
    }
    std::sort(idxes.begin(), idxes.end(),
              [&](int8_t lhs, int8_t rhs) { return bucket_packs_in_page[lhs] < bucket_packs_in_page[rhs]; });
    // store idx if this sum value uses bucket_packs_in_page[idx], or -1
    std::vector<int8_t> dp(total_buckets + 1, -1);
    dp[0] = nbucket;                   // assign an id that will never be used but >= 0
    int32_t valid_sum = total_buckets; // total_buckets is already a valid solution
    auto get_list_from_dp = [&] {
        vector<int8_t> ret;
        ret.reserve(16);
        while (valid_sum > 0) {
            ret.emplace_back(dp[valid_sum]);
            valid_sum -= bucket_packs_in_page[dp[valid_sum]];
        }
        return ret;
    };
    int32_t max_sum = 0; // current max sum
    for (int8_t idx = 0; idx < idxes.size(); idx++) {
        int8_t i = idxes[idx];
        for (int32_t v = 0; v <= max_sum; v++) {
            if (dp[v] < 0 || dp[v] == i) {
                continue;
            }
            int32_t nv = v + bucket_packs_in_page[i];
            if (dp[nv] >= 0) {
                continue;
            }
            dp[nv] = i;
            if (nv > max_sum) {
                max_sum = nv;
            }
            if (nv >= target) {
                valid_sum = std::min(valid_sum, nv);
                if (valid_sum == target) {
                    return get_list_from_dp();
                }
            }
        }
    }
    return get_list_from_dp();
}

static Status find_buckets_to_move(uint32_t pageid, size_t nbucket, size_t min_pack_to_move,
                                   const uint8_t* bucket_packs_in_page, std::vector<BucketToMove>* buckets_to_move) {
    auto ret = get_move_buckets(min_pack_to_move, nbucket, bucket_packs_in_page);

    size_t move_packs = 0;
    for (int32_t i = 0; i < ret.size(); ++i) {
        buckets_to_move->emplace_back(bucket_packs_in_page[ret[i]], pageid, ret[i]);
        move_packs += bucket_packs_in_page[ret[i]];
    }
    DCHECK(move_packs >= min_pack_to_move);

    return Status::OK();
}

struct BucketMovement {
    uint32_t src_pageid;
    uint32_t src_bucketid;
    uint32_t dest_pageid;
    BucketMovement(uint32_t src_pageid, uint32_t src_bucketid, uint32_t dest_pageid)
            : src_pageid(src_pageid), src_bucketid(src_bucketid), dest_pageid(dest_pageid) {}
};

static void remove_packs_from_dests(std::vector<MoveDest>& dests, int idx, int npack) {
    auto& d = dests[idx];
    d.npack -= npack;
    if (d.npack == 0) {
        dests.erase(dests.begin() + idx);
    } else {
        auto mv_start = std::upper_bound(dests.begin(), dests.begin() + idx, dests[idx]) - dests.begin();
        if (mv_start < idx) {
            MoveDest tmp = dests[idx];
            for (long cur = idx; cur > mv_start; cur--) {
                dests[cur] = dests[cur - 1];
            }
            dests[mv_start] = tmp;
        }
    }
}

static StatusOr<std::vector<BucketMovement>> move_buckets(std::vector<BucketToMove>& buckets_to_move,
                                                          std::vector<MoveDest>& dests) {
    std::vector<BucketMovement> ret;
    std::sort(buckets_to_move.begin(), buckets_to_move.end());
    std::sort(dests.begin(), dests.end());
    // move largest bucket first
    for (ssize_t i = buckets_to_move.size() - 1; i >= 0; i--) {
        auto& src = buckets_to_move[i];
        auto pos = std::lower_bound(dests.begin(), dests.end(), src.npack,
                                    [](const MoveDest& lhs, const uint32_t& rhs) { return lhs.npack < rhs; });
        if (pos == dests.end()) {
            return Status::InternalError("move_buckets failed");
        }
        auto idx = pos - dests.begin();
        auto& dest = dests[idx];
        ret.emplace_back(src.pageid, src.bucketid, dest.pageid);
        remove_packs_from_dests(dests, idx, src.npack);
    }
    return std::move(ret);
}

static void copy_kv_to_page(size_t key_size, size_t num_kv, const KVPairPtr* kv_ptrs, const uint8_t* tags,
                            uint8_t* dest_pack, const uint16_t* kv_size) {
    uint8_t* tags_dest = dest_pack;
    size_t tags_len = pad(num_kv, kPackSize);
    memcpy(tags_dest, tags, num_kv);
    memset(tags_dest + num_kv, 0, tags_len - num_kv);
    uint8_t* kvs_dest = dest_pack + tags_len;
    uint16_t offset = tags_len + (num_kv + 1) * sizeof(uint16_t);
    if (key_size == 0) {
        for (size_t i = 0; i < num_kv; i++) {
            encode_fixed16_le(kvs_dest, offset);
            kvs_dest += sizeof(uint16_t);
            offset += kv_size[i];
        }
        encode_fixed16_le(kvs_dest, offset);
        kvs_dest += sizeof(uint16_t);
    }
    for (size_t i = 0; i < num_kv; i++) {
        memcpy(kvs_dest, kv_ptrs[i], kv_size[i]);
        kvs_dest += kv_size[i];
    }
}

StatusOr<std::unique_ptr<ImmutableIndexShard>> ImmutableIndexShard::create(size_t key_size, size_t npage_hint,
                                                                           size_t nbucket,
                                                                           const std::vector<KVRef>& kv_refs) {
    if (kv_refs.size() == 0) {
        return std::make_unique<ImmutableIndexShard>(0);
    }
    for (size_t npage = npage_hint; npage < kPageMax; npage++) {
        auto rs_create = ImmutableIndexShard::try_create(key_size, npage, nbucket, kv_refs);
        // increase npage and retry
        if (!rs_create.ok()) {
            continue;
        }
        return std::move(rs_create.value());
    }
    return Status::InternalError("failed to create immutable index shard");
}

StatusOr<std::unique_ptr<ImmutableIndexShard>> ImmutableIndexShard::try_create(size_t key_size, size_t npage,
                                                                               size_t nbucket,
                                                                               const std::vector<KVRef>& kv_refs) {
    const size_t total_bucket = npage * nbucket;
    std::vector<uint8_t> bucket_sizes(total_bucket);
    std::vector<std::pair<uint32_t, std::vector<uint16_t>>> bucket_data_size(total_bucket);
    std::vector<std::pair<std::vector<KVPairPtr>, std::vector<uint8_t>>> bucket_kv_ptrs_tags(total_bucket);
    size_t estimated_entry_per_bucket = npad(kv_refs.size() * 100 / 85, total_bucket);
    for (auto& [kv_ptrs, tags] : bucket_kv_ptrs_tags) {
        kv_ptrs.reserve(estimated_entry_per_bucket);
        tags.reserve(estimated_entry_per_bucket);
    }
    for (size_t i = 0; i < kv_refs.size(); i++) {
        auto h = IndexHash(kv_refs[i].hash);
        auto page = h.page() % npage;
        auto bucket = h.bucket() % nbucket;
        auto bid = page * nbucket + bucket;
        auto& sz = bucket_sizes[bid];
        if (sz >= kBucketSizeMax) {
            return Status::InternalError("bucket size exceed kBucketSizeMax");
        }
        sz++;
        auto& data_size = bucket_data_size[bid].first;
        data_size += kv_refs[i].size;
        if (pad(sz, kPackSize) + data_size > kPageSize) {
            return Status::InternalError("bucket size limit exceeded");
        }
        bucket_data_size[bid].second.emplace_back(kv_refs[i].size);
        bucket_kv_ptrs_tags[bid].first.emplace_back(kv_refs[i].kv_pos);
        bucket_kv_ptrs_tags[bid].second.emplace_back(h.tag());
    }
    std::vector<uint8_t> bucket_packs(total_bucket);
    for (size_t i = 0; i < total_bucket; i++) {
        auto npack = 0;
        if (key_size != 0) {
            npack = npad((size_t)bucket_sizes[i], kPackSize) + npad(bucket_data_size[i].first, kPackSize);
        } else {
            npack = npad((size_t)bucket_sizes[i], kPackSize) +
                    npad(bucket_data_size[i].first + sizeof(uint16_t) * ((size_t)bucket_sizes[i] + 1), kPackSize);
        }
        if (npack >= kPagePackLimit) {
            return Status::InternalError("page page limit exceeded");
        }
        bucket_packs[i] = npack;
    }
    // check over-limit pages and reassign some buckets in those pages to under-limit pages
    std::vector<BucketToMove> buckets_to_move;
    std::vector<MoveDest> dests;
    std::vector<bool> page_has_move(npage, false);
    for (uint32_t pageid = 0; pageid < npage; pageid++) {
        const uint8_t* bucket_packs_in_page = &bucket_packs[pageid * nbucket];
        int npack = std::accumulate(bucket_packs_in_page, bucket_packs_in_page + nbucket, 0);
        if (npack < kPagePackLimit) {
            dests.emplace_back(kPagePackLimit - npack, pageid);
        } else if (npack > kPagePackLimit) {
            page_has_move[pageid] = true;
            RETURN_IF_ERROR(find_buckets_to_move(pageid, nbucket, npack - kPagePackLimit, bucket_packs_in_page,
                                                 &buckets_to_move));
        }
    }
    auto move_rs = move_buckets(buckets_to_move, dests);
    if (!move_rs.ok()) {
        return std::move(move_rs).status();
    }
    auto& moves = move_rs.value();
    auto bucket_moved = [&](uint32_t pageid, uint32_t bucketid) -> bool {
        for (auto& move : moves) {
            if (move.src_pageid == pageid && move.src_bucketid == bucketid) {
                return true;
            }
        }
        return false;
    };
    // calculate bucket positions
    std::unique_ptr<ImmutableIndexShard> ret = std::make_unique<ImmutableIndexShard>(npage);
    for (auto& move : moves) {
        ret->num_entry_moved += bucket_sizes[move.src_pageid * nbucket + move.src_bucketid];
    }
    for (uint32_t pageid = 0; pageid < npage; pageid++) {
        IndexPage& page = ret->page(pageid);
        PageHeader& header = ret->header(pageid);
        size_t cur_packid = npad(nbucket * kBucketHeaderSize, kPackSize);
        for (uint32_t bucketid = 0; bucketid < nbucket; bucketid++) {
            if (page_has_move[pageid] && bucket_moved(pageid, bucketid)) {
                continue;
            }
            auto bid = pageid * nbucket + bucketid;
            auto& bucket_info = header.buckets[bucketid];
            bucket_info.pageid = pageid;
            bucket_info.packid = cur_packid;
            bucket_info.size = bucket_sizes[bid];
            copy_kv_to_page(key_size, bucket_info.size, bucket_kv_ptrs_tags[bid].first.data(),
                            bucket_kv_ptrs_tags[bid].second.data(), page.pack(cur_packid),
                            bucket_data_size[bid].second.data());
            cur_packid += bucket_packs[bid];
            DCHECK(cur_packid <= kPageSize / kPackSize);
        }
        for (auto& move : moves) {
            if (move.dest_pageid == pageid) {
                auto bid = move.src_pageid * nbucket + move.src_bucketid;
                auto& bucket_info = ret->bucket(move.src_pageid, move.src_bucketid);
                bucket_info.pageid = pageid;
                bucket_info.packid = cur_packid;
                bucket_info.size = bucket_sizes[bid];
                copy_kv_to_page(key_size, bucket_info.size, bucket_kv_ptrs_tags[bid].first.data(),
                                bucket_kv_ptrs_tags[bid].second.data(), page.pack(cur_packid),
                                bucket_data_size[bid].second.data());
                cur_packid += bucket_packs[bid];
                DCHECK(cur_packid <= kPageSize / kPackSize);
            }
        }
    }
    return std::move(ret);
}

ImmutableIndexWriter::~ImmutableIndexWriter() {
    if (_wb) {
        FileSystem::Default()->delete_file(_idx_file_path_tmp);
    }
}

Status ImmutableIndexWriter::init(const string& dir, const EditVersion& version) {
    _version = version;
    _idx_file_path = strings::Substitute("$0/index.l1.$1.$2", dir, version.major(), version.minor());
    _idx_file_path_tmp = _idx_file_path + ".tmp";
    ASSIGN_OR_RETURN(_fs, FileSystem::CreateSharedFromString(_idx_file_path_tmp));
    WritableFileOptions wblock_opts{.sync_on_close = true, .mode = FileSystem::CREATE_OR_OPEN_WITH_TRUNCATE};
    ASSIGN_OR_RETURN(_wb, _fs->new_writable_file(wblock_opts, _idx_file_path_tmp));
    return Status::OK();
}

// write_shard() must be called serially in the order of key_size and it is caller's duty to guarantee this.
Status ImmutableIndexWriter::write_shard(size_t key_size, size_t npage_hint, size_t nbucket,
                                         const std::vector<KVRef>& kvs) {
    const bool new_key_length = _nshard == 0 || _cur_key_size != key_size;
    if (_nshard == 0) {
        _cur_key_size = key_size;
        _cur_value_size = kIndexValueSize;
    } else {
        if (new_key_length) {
            CHECK(key_size > _cur_key_size) << "key size is smaller than before";
        }
        _cur_key_size = key_size;
    }
    auto rs_create = ImmutableIndexShard::create(key_size, npage_hint, nbucket, kvs);
    if (!rs_create.ok()) {
        return std::move(rs_create).status();
    }
    auto& shard = rs_create.value();
    size_t pos_before = _wb->size();
    RETURN_IF_ERROR(shard->write(*_wb));
    size_t pos_after = _wb->size();
    auto shard_meta = _meta.add_shards();
    shard_meta->set_size(kvs.size());
    shard_meta->set_npage(shard->npage());
    shard_meta->set_key_size(key_size);
    shard_meta->set_value_size(kIndexValueSize);
    shard_meta->set_nbucket(nbucket);
    auto ptr_meta = shard_meta->mutable_data();
    ptr_meta->set_offset(pos_before);
    ptr_meta->set_size(pos_after - pos_before);
    _total += kvs.size();
    _total_moved += shard->num_entry_moved;
    size_t shard_kv_size = 0;
    if (key_size != 0) {
        shard_kv_size = (key_size + kIndexValueSize) * kvs.size();
        _total_kv_size += shard_kv_size;
    } else {
        shard_kv_size =
                std::accumulate(kvs.begin(), kvs.end(), (size_t)0, [](size_t s, const auto& e) { return s + e.size; });
        _total_kv_size += shard_kv_size;
    }
    shard_meta->set_data_size(shard_kv_size);
    _total_bytes += pos_after - pos_before;
    auto iter = _shard_info_by_length.find(_cur_key_size);
    if (iter == _shard_info_by_length.end()) {
        if (auto [it, inserted] = _shard_info_by_length.insert({_cur_key_size, {_nshard, 1}}); !inserted) {
            LOG(WARNING) << "insert shard info failed, key_size: " << _cur_key_size;
            return Status::InternalError("insert shard info failed");
        }
    } else {
        iter->second.second++;
    }
    _nshard++;
    return Status::OK();
}

Status ImmutableIndexWriter::write_shard_as_rawbuff(const ImmutableIndex::ShardInfo& old_shard_info,
                                                    ImmutableIndex* immutable_index) {
    const auto key_size = old_shard_info.key_size;
    const bool new_key_length = _nshard == 0 || _cur_key_size != key_size;
    if (_nshard == 0) {
        _cur_key_size = key_size;
        _cur_value_size = kIndexValueSize;
    } else {
        if (new_key_length) {
            CHECK(key_size > _cur_key_size) << "key size is smaller than before";
        }
        _cur_key_size = key_size;
    }
    std::string buff;
    raw::stl_string_resize_uninitialized(&buff, old_shard_info.bytes);
    RETURN_IF_ERROR(immutable_index->_file->read_at_fully(old_shard_info.offset, buff.data(), buff.size()));
    size_t pos_before = _wb->size();
    _wb->append(Slice(buff.data(), buff.size()));
    size_t pos_after = _wb->size();
    auto shard_info = _meta.add_shards();
    shard_info->set_size(old_shard_info.size);
    shard_info->set_npage(old_shard_info.npage);
    shard_info->set_key_size(old_shard_info.key_size);
    shard_info->set_value_size(old_shard_info.value_size);
    shard_info->set_nbucket(old_shard_info.nbucket);
    shard_info->set_data_size(old_shard_info.data_size);
    auto page_pointer = shard_info->mutable_data();
    page_pointer->set_offset(pos_before);
    page_pointer->set_size(pos_after - pos_before);
    _total += old_shard_info.size;
    _total_bytes += pos_after - pos_before;
    // not accurate, but not important as well
    _total_kv_size += old_shard_info.bytes;
    auto iter = _shard_info_by_length.find(_cur_key_size);
    if (iter == _shard_info_by_length.end()) {
        if (auto [it, inserted] = _shard_info_by_length.insert({_cur_key_size, {_nshard, 1}}); !inserted) {
            LOG(WARNING) << "insert shard info failed, key_size: " << _cur_key_size;
            return Status::InternalError("insert shard info failed");
        }
    } else {
        iter->second.second++;
    }
    _nshard++;
    return Status::OK();
}

Status ImmutableIndexWriter::finish() {
    LOG(INFO) << strings::Substitute(
            "finish writing immutable index $0 #shard:$1 #kv:$2 #moved:$3($4) bytes:$5 usage:$6", _idx_file_path_tmp,
            _nshard, _total, _total_moved, _total_moved * 1000 / std::max(_total, 1UL) / 1000.0, _total_bytes,
            _total_kv_size * 1000 / std::max(_total_bytes, 1UL) / 1000.0);
    _version.to_pb(_meta.mutable_version());
    _meta.set_size(_total);
    _meta.set_format_version(PERSISTENT_INDEX_VERSION_2);
    for (const auto& [key_size, shard_info] : _shard_info_by_length) {
        const auto [shard_offset, shard_num] = shard_info;
        auto info = _meta.add_shard_info();
        info->set_key_size(key_size);
        info->set_shard_off(shard_offset);
        info->set_shard_num(shard_num);
    }
    std::string footer;
    if (!_meta.SerializeToString(&footer)) {
        return Status::InternalError("ImmutableIndexMetaPB::SerializeToString failed");
    }
    put_fixed32_le(&footer, static_cast<uint32_t>(footer.size()));
    uint32_t checksum = crc32c::Value(footer.data(), footer.size());
    put_fixed32_le(&footer, checksum);
    footer.append(kIndexFileMagic, 4);
    RETURN_IF_ERROR(_wb->append(Slice(footer)));
    RETURN_IF_ERROR(_wb->close());
    RETURN_IF_ERROR(FileSystem::Default()->rename_file(_idx_file_path_tmp, _idx_file_path));
    _wb.reset();
    return Status::OK();
}

template <size_t KeySize>
class FixedMutableIndex : public MutableIndex {
public:
    using KeyType = FixedKey<KeySize>;
    FixedMutableIndex() {}
    ~FixedMutableIndex() override {}

    Status get(const Slice* keys, IndexValue* values, KeysInfo* not_found, size_t* num_found,
               const std::vector<size_t>& idxes) const override {
        size_t nfound = 0;
        for (const auto idx : idxes) {
            const auto& key = *reinterpret_cast<const KeyType*>(keys[idx].data);
            uint64_t hash = FixedKeyHash<KeySize>()(key);
            auto iter = _map.find(key, hash);
            if (iter == _map.end()) {
                values[idx] = NullIndexValue;
                not_found->key_idxes.emplace_back((uint32_t)idx);
                not_found->hashes.emplace_back(hash);
            } else {
                values[idx] = iter->second;
                nfound += iter->second.get_value() != NullIndexValue;
            }
        }
        *num_found = nfound;
        return Status::OK();
    }

    Status upsert(const Slice* keys, const IndexValue* values, IndexValue* old_values, KeysInfo* not_found,
                  size_t* num_found, const std::vector<size_t>& idxes) override {
        size_t nfound = 0;
        for (const auto idx : idxes) {
            const auto& key = *reinterpret_cast<const KeyType*>(keys[idx].data);
            const auto value = values[idx];
            uint64_t hash = FixedKeyHash<KeySize>()(key);
            if (auto [it, inserted] = _map.emplace_with_hash(hash, key, value); inserted) {
                not_found->key_idxes.emplace_back((uint32_t)idx);
                not_found->hashes.emplace_back(hash);
            } else {
                auto old_value = it->second;
                old_values[idx] = old_value;
                nfound += old_value.get_value() != NullIndexValue;
                it->second = value;
            }
        }
        *num_found = nfound;
        return Status::OK();
    }

    Status upsert(const Slice* keys, const IndexValue* values, KeysInfo* not_found, size_t* num_found,
                  const std::vector<size_t>& idxes) {
        size_t nfound = 0;
        for (const auto idx : idxes) {
            const auto& key = *reinterpret_cast<const KeyType*>(keys[idx].data);
            const auto value = values[idx];
            uint64_t hash = FixedKeyHash<KeySize>()(key);
            if (auto [it, inserted] = _map.emplace_with_hash(hash, key, value); inserted) {
                not_found->key_idxes.emplace_back((uint32_t)idx);
                not_found->hashes.emplace_back(hash);
            } else {
                auto old_value = it->second;
                nfound += old_value.get_value() != NullIndexValue;
                it->second = value;
            }
        }
        *num_found = nfound;
        return Status::OK();
    }

    Status insert(const Slice* keys, const IndexValue* values, const std::vector<size_t>& idxes) override {
        for (const auto idx : idxes) {
            const auto& key = *reinterpret_cast<const KeyType*>(keys[idx].data);
            const auto value = values[idx];
            uint64_t hash = FixedKeyHash<KeySize>()(key);
            if (auto [it, inserted] = _map.emplace_with_hash(hash, key, value); !inserted) {
                std::string msg = strings::Substitute("FixedMutableIndex<$0> insert found duplicate key $1", KeySize,
                                                      hexdump((const char*)key.data, KeySize));
                LOG(WARNING) << msg;
                return Status::InternalError(msg);
            }
        }
        return Status::OK();
    }

    Status erase(const Slice* keys, IndexValue* old_values, KeysInfo* not_found, size_t* num_found,
                 const std::vector<size_t>& idxes) override {
        size_t nfound = 0;
        for (const auto idx : idxes) {
            const auto& key = *reinterpret_cast<const KeyType*>(keys[idx].data);
            uint64_t hash = FixedKeyHash<KeySize>()(key);
            if (auto [it, inserted] = _map.emplace_with_hash(hash, key, IndexValue(NullIndexValue)); inserted) {
                old_values[idx] = NullIndexValue;
                not_found->key_idxes.emplace_back((uint32_t)idx);
                not_found->hashes.emplace_back(hash);
            } else {
                old_values[idx] = it->second;
                nfound += it->second.get_value() != NullIndexValue;
                it->second = NullIndexValue;
            }
        }
        *num_found = nfound;
        return Status::OK();
    }

    Status replace(const Slice* keys, const IndexValue* values, const std::vector<size_t>& replace_idxes) {
        for (size_t i = 0; i < replace_idxes.size(); ++i) {
            const auto& key = *reinterpret_cast<const KeyType*>(keys[replace_idxes[i]].data);
            const auto value = values[replace_idxes[i]];
            uint64_t hash = FixedKeyHash<KeySize>()(key);
            if (auto [it, inserted] = _map.emplace_with_hash(hash, key, value); !inserted) {
                it->second = value;
            } else {
                _overlap_size += 1;
            }
        }
        return Status::OK();
    }

    Status append_wal(const Slice* keys, const IndexValue* values, const std::vector<size_t>& idxes,
                      std::unique_ptr<WritableFile>& index_file, uint64_t* page_size) {
        faststring fixed_buf;
        fixed_buf.reserve(sizeof(size_t) + sizeof(size_t) + idxes.size() * (KeySize + sizeof(IndexValue)));
        put_fixed32_le(&fixed_buf, KeySize);
        put_fixed32_le(&fixed_buf, idxes.size());
        for (const auto idx : idxes) {
            const auto value = (values != nullptr) ? values[idx] : IndexValue(NullIndexValue);
            fixed_buf.append(keys[idx].data, KeySize);
            put_fixed64_le(&fixed_buf, value.get_value());
        }
        RETURN_IF_ERROR(index_file->append(fixed_buf));
        *page_size += fixed_buf.size();
        return Status::OK();
    }

    Status load_wals(size_t n, const Slice* keys, const IndexValue* values) {
        for (size_t i = 0; i < n; i++) {
            const auto& key = *reinterpret_cast<const KeyType*>(keys[i].data);
            const auto value = values[i];
            uint64_t hash = FixedKeyHash<KeySize>()(key);
            if (auto [it, inserted] = _map.emplace_with_hash(hash, key, value); !inserted) {
                it->second = value;
            }
        }
        return Status::OK();
    }

    bool load_snapshot(phmap::BinaryInputArchive& ar) { return _map.load(ar); }

    Status load(size_t& offset, std::unique_ptr<RandomAccessFile>& file) {
        size_t kv_header_size = 8;
        std::string buff;
        raw::stl_string_resize_uninitialized(&buff, kv_header_size);
        RETURN_IF_ERROR(file->read_at_fully(offset, buff.data(), buff.size()));
        uint32_t key_size = UNALIGNED_LOAD32(buff.data());
        DCHECK(key_size == KeySize);
        offset += kv_header_size;
        uint32_t nums = UNALIGNED_LOAD32(buff.data() + 4);
        const size_t kv_pair_size = KeySize + sizeof(IndexValue);
        while (nums > 0) {
            const size_t batch_num = (nums > 4096) ? 4096 : nums;
            raw::stl_string_resize_uninitialized(&buff, batch_num * kv_pair_size);
            RETURN_IF_ERROR(file->read_at_fully(offset, buff.data(), buff.size()));
            std::vector<Slice> keys(batch_num);
            std::vector<IndexValue> values;
            values.reserve(batch_num);
            size_t buf_offset = 0;
            for (size_t i = 0; i < batch_num; ++i) {
                keys.emplace_back(buff.data() + buf_offset, KeySize);
                uint64_t value = UNALIGNED_LOAD64(buff.data() + buf_offset + KeySize);
                values.emplace_back(value);
                buf_offset += kv_pair_size;
            }
            RETURN_IF_ERROR(load_wals(batch_num, keys.data(), values.data()));
            offset += batch_num * kv_pair_size;
            nums -= batch_num;
        }
        return Status::OK();
    }

    // return the dump file size if dump _map into a new file
    // If _map is empty, _map.dump_bound() will  set empty hash set serialize_size larger
    // than sizeof(uint64_t) in order to improve count distinct streaming aggregate performance.
    // Howevevr, the real snapshot file will only wite a size_(type is size_t) into file. So we
    // will use `sizeof(size_t)` as return value.
    size_t dump_bound() { return _map.empty() ? sizeof(size_t) : _map.dump_bound(); }

    bool dump(phmap::BinaryOutputArchive& ar) { return _map.dump(ar); }

    std::vector<std::vector<KVRef>> get_kv_refs_by_shard(size_t nshard, size_t num_entry,
                                                         bool without_null) const override {
        std::vector<std::vector<KVRef>> ret(nshard);
        uint32_t shard_bits = log2(nshard);
        for (auto i = 0; i < nshard; ++i) {
            ret[i].reserve(num_entry / nshard * 100 / 85);
        }
        auto hasher = FixedKeyHash<KeySize>();
        for (const auto& [key, value] : _map) {
            if (without_null && value.get_value() == NullIndexValue) {
                continue;
            }
            IndexHash h(hasher(key));
            ret[h.shard(shard_bits)].emplace_back((uint8_t*)&key, h.hash, KeySize + kIndexValueSize);
        }
        return ret;
    }

    Status flush_to_immutable_index(std::unique_ptr<ImmutableIndexWriter>& writer, size_t nshard, size_t npage_hint,
                                    size_t nbucket) const override {
        if (nshard > 0) {
            const auto& kv_ref_by_shard = get_kv_refs_by_shard(nshard, size(), true);
            for (const auto& kvs : kv_ref_by_shard) {
                RETURN_IF_ERROR(writer->write_shard(KeySize, npage_hint, nbucket, kvs));
            }
        }
        return Status::OK();
    }

    size_t size() const override { return _map.size(); }

    size_t capacity() { return _map.capacity(); }

    void reserve(size_t size) { _map.reserve(size); }

    size_t memory_usage() { return _map.capacity() * (1 + (KeySize + 3) / 4 * 4 + kIndexValueSize); }

    void update_overlap_info(size_t overlap_size, size_t overlap_usage) override { _overlap_size += overlap_size; }
    size_t overlap_size() { return _overlap_size; }

private:
    size_t _overlap_size = 0;
    phmap::flat_hash_map<KeyType, IndexValue, FixedKeyHash<KeySize>> _map;
};

std::tuple<size_t, size_t> MutableIndex::estimate_nshard_and_npage(const size_t total_kv_pairs_usage) {
    // if size == 0, will return { nshard:1, npage:0 }, meaning an empty shard
    size_t cap = total_kv_pairs_usage * 100 / kDefaultUsagePercent;
    size_t nshard = 1;
    while (nshard * 1024 * 1024 < cap) {
        nshard *= 2;
        if (nshard == kShardMax) {
            break;
        }
    }
    size_t npage = npad(cap / nshard, kPageSize);
    return {nshard, npage};
}

size_t MutableIndex::estimate_nbucket(size_t key_size, size_t size, size_t nshard, size_t npage) {
    if (key_size != 0 && key_size < kLongKeySize) {
        return kBucketPerPage;
    }
    // if size == 0, return 1 or return kBucketPerPage?
    if (size == 0) {
        return 1;
    }
    size_t pad = nshard * npage * kRecordPerBucket;
    return std::min(kBucketPerPage, npad(size, pad));
}

struct StringHasher2 {
    uint64_t operator()(const std::string& s) const { return key_index_hash(s.data(), s.length() - kIndexValueSize); }
};

class EqualOnStringWithHash {
public:
    bool operator()(const std::string& lhs, const std::string& rhs) const {
        return memequal(lhs.data(), lhs.size() - kIndexValueSize, rhs.data(), rhs.size() - kIndexValueSize);
    }
};

class SliceMutableIndex : public MutableIndex {
public:
    using KeyType = std::string;

    using WALKVSizeType = uint32_t;
    static constexpr size_t kWALKVSize = 4;
    static_assert(sizeof(WALKVSizeType) == kWALKVSize);
    static constexpr size_t kKeySizeMagicNum = 0;

    SliceMutableIndex() {}
    ~SliceMutableIndex() override {}

    Status get(const Slice* keys, IndexValue* values, KeysInfo* not_found, size_t* num_found,
               const std::vector<size_t>& idxes) const override {
        size_t nfound = 0;
        for (const auto idx : idxes) {
            std::string composite_key;
            const auto& skey = keys[idx];
            const auto value = values[idx];
            composite_key.reserve(skey.size + kIndexValueSize);
            composite_key.append(skey.data, skey.size);
            put_fixed64_le(&composite_key, value.get_value());
            uint64_t hash = StringHasher2()(composite_key);
            auto iter = _set.find(composite_key, hash);
            if (iter == _set.end()) {
                values[idx] = NullIndexValue;
                not_found->key_idxes.emplace_back((uint32_t)idx);
                not_found->hashes.emplace_back(hash);
            } else {
                const auto& composite_key = *iter;
                auto value = UNALIGNED_LOAD64(composite_key.data() + composite_key.size() - kIndexValueSize);
                values[idx] = IndexValue(value);
                nfound += value != NullIndexValue;
            }
        }
        *num_found = nfound;
        return Status::OK();
    }

    Status upsert(const Slice* keys, const IndexValue* values, IndexValue* old_values, KeysInfo* not_found,
                  size_t* num_found, const std::vector<size_t>& idxes) override {
        size_t nfound = 0;
        for (const auto idx : idxes) {
            std::string composite_key;
            const auto& skey = keys[idx];
            const auto value = values[idx];
            composite_key.reserve(skey.size + kIndexValueSize);
            composite_key.append(skey.data, skey.size);
            put_fixed64_le(&composite_key, value.get_value());
            uint64_t hash = StringHasher2()(composite_key);
            if (auto [it, inserted] = _set.emplace_with_hash(hash, composite_key); inserted) {
                not_found->key_idxes.emplace_back((uint32_t)idx);
                not_found->hashes.emplace_back(hash);
                _total_kv_pairs_usage += composite_key.size();
            } else {
                const auto& old_compose_key = *it;
                auto old_value = UNALIGNED_LOAD64(old_compose_key.data() + old_compose_key.size() - kIndexValueSize);
                old_values[idx] = old_value;
                nfound += old_value != NullIndexValue;
                _set.erase(it);
                _set.emplace_with_hash(hash, composite_key);
            }
        }
        *num_found = nfound;
        return Status::OK();
    }

    Status upsert(const Slice* keys, const IndexValue* values, KeysInfo* not_found, size_t* num_found,
                  const std::vector<size_t>& idxes) {
        size_t nfound = 0;
        for (const auto idx : idxes) {
            std::string composite_key;
            const auto& skey = keys[idx];
            const auto value = values[idx];
            composite_key.reserve(skey.size + kIndexValueSize);
            composite_key.append(skey.data, skey.size);
            put_fixed64_le(&composite_key, value.get_value());
            uint64_t hash = StringHasher2()(composite_key);
            if (auto [it, inserted] = _set.emplace_with_hash(hash, composite_key); inserted) {
                not_found->key_idxes.emplace_back((uint32_t)idx);
                not_found->hashes.emplace_back(hash);
                _total_kv_pairs_usage += composite_key.size();
            } else {
                const auto& old_compose_key = *it;
                const auto old_value =
                        UNALIGNED_LOAD64(old_compose_key.data() + old_compose_key.size() - kIndexValueSize);
                nfound += old_value != NullIndexValue;
                // TODO: find a way to modify iterator directly, currently just erase then re-insert
                _set.erase(it);
                _set.emplace_with_hash(hash, composite_key);
            }
        }
        *num_found = nfound;
        return Status::OK();
    }

    Status insert(const Slice* keys, const IndexValue* values, const std::vector<size_t>& idxes) override {
        for (const auto idx : idxes) {
            std::string composite_key;
            const auto& skey = keys[idx];
            const auto value = values[idx];
            composite_key.reserve(skey.size + kIndexValueSize);
            composite_key.append(skey.data, skey.size);
            put_fixed64_le(&composite_key, value.get_value());
            uint64_t hash = StringHasher2()(composite_key);
            if (auto [_, inserted] = _set.emplace_with_hash(hash, composite_key); inserted) {
                _total_kv_pairs_usage += composite_key.size();
            } else {
                std::string msg = strings::Substitute("SliceMutableIndex key_size=$0 insert found duplicate key $1",
                                                      skey.size, hexdump((const char*)skey.data, skey.size));
                LOG(WARNING) << msg;
                return Status::InternalError(msg);
            }
        }
        return Status::OK();
    }

    Status erase(const Slice* keys, IndexValue* old_values, KeysInfo* not_found, size_t* num_found,
                 const std::vector<size_t>& idxes) override {
        size_t nfound = 0;
        for (const auto idx : idxes) {
            std::string composite_key;
            const auto& skey = keys[idx];
            const auto value = NullIndexValue;
            composite_key.reserve(skey.size + kIndexValueSize);
            composite_key.append(skey.data, skey.size);
            put_fixed64_le(&composite_key, value);
            uint64_t hash = StringHasher2()(composite_key);
            if (auto [it, inserted] = _set.emplace_with_hash(hash, composite_key); inserted) {
                old_values[idx] = NullIndexValue;
                not_found->key_idxes.emplace_back((uint32_t)idx);
                not_found->hashes.emplace_back(hash);
                _total_kv_pairs_usage += composite_key.size();
            } else {
                auto& old_compose_key = *it;
                auto old_value = UNALIGNED_LOAD64(old_compose_key.data() + old_compose_key.size() - kIndexValueSize);
                old_values[idx] = old_value;
                nfound += old_value != NullIndexValue;
                // TODO: find a way to modify iterator directly, currently just erase then re-insert
                _set.erase(it);
                _set.emplace_with_hash(hash, composite_key);
            }
        }
        *num_found = nfound;
        return Status::OK();
    }

    Status replace(const Slice* keys, const IndexValue* values, const std::vector<size_t>& idxes) {
        for (const auto idx : idxes) {
            std::string composite_key;
            const auto& skey = keys[idx];
            const auto value = values[idx];
            composite_key.reserve(skey.size + kIndexValueSize);
            composite_key.append(skey.data, skey.size);
            put_fixed64_le(&composite_key, value.get_value());
            uint64_t hash = StringHasher2()(composite_key);
            if (auto [it, inserted] = _set.emplace_with_hash(hash, composite_key); inserted) {
                _total_kv_pairs_usage += composite_key.size();
                _overlap_kv_pairs_usage += composite_key.size();
                _overlap_size += 1;
            } else {
                // TODO: find a way to modify iterator directly, currently just erase then re-insert
                _set.erase(it);
                _set.emplace_with_hash(hash, composite_key);
            }
        }
        return Status::OK();
    }

    Status append_wal(const Slice* keys, const IndexValue* values, const std::vector<size_t>& idxes,
                      std::unique_ptr<WritableFile>& index_file, uint64_t* page_size) {
        faststring fixed_buf;
        size_t keys_size = 0;
        auto n = idxes.size();
        for (const auto idx : idxes) {
            keys_size += keys[idx].size;
        }
        fixed_buf.reserve(keys_size + n * (kWALKVSize + kIndexValueSize));
        put_fixed32_le(&fixed_buf, kKeySizeMagicNum);
        put_fixed32_le(&fixed_buf, idxes.size());
        for (const auto idx : idxes) {
            const auto& key = keys[idx];
            const auto value = (values != nullptr) ? values[idx] : IndexValue(NullIndexValue);
            WALKVSizeType kv_size = key.size + kIndexValueSize;
            put_fixed32_le(&fixed_buf, kv_size);
            fixed_buf.append(key.data, key.size);
            put_fixed64_le(&fixed_buf, value.get_value());
        }
        RETURN_IF_ERROR(index_file->append(fixed_buf));
        *page_size += fixed_buf.size();
        return Status::OK();
    }

    Status load_wals(size_t n, const Slice* keys, const IndexValue* values) {
        for (size_t i = 0; i < n; i++) {
            std::string composite_key;
            const auto& skey = keys[i];
            const auto value = values[i];
            composite_key.reserve(skey.size + kIndexValueSize);
            composite_key.append(skey.data, skey.size);
            put_fixed64_le(&composite_key, value.get_value());
            uint64_t hash = StringHasher2()(composite_key);
            if (auto [it, inserted] = _set.emplace_with_hash(hash, composite_key); inserted) {
                _total_kv_pairs_usage += composite_key.size();
            } else {
                // TODO: find a way to modify iterator directly, currently just erase then re-insert
                _set.erase(it);
                _set.emplace_with_hash(hash, composite_key);
            }
        }
        return Status::OK();
    }

    // return the dump file size if dump _set into a new file
    //  ｜--------    snapshot file      --------｜
    //  |  size_t ||   size_t  ||  char[]  | ... |   size_t  ||  char[]  |
    //  |total num|| data size ||  data    | ... | data size ||  data    |
    size_t dump_bound() { return sizeof(size_t) * (1 + size()) + _total_kv_pairs_usage; }

    bool dump(phmap::BinaryOutputArchive& ar) {
        if (!ar.dump(size())) {
            LOG(ERROR) << "Failed to dump size";
            return false;
        }
        if (size() == 0) {
            return true;
        }
        for (const auto& composite_key : _set) {
            if (!ar.dump(static_cast<size_t>(composite_key.size()))) {
                LOG(ERROR) << "Failed to dump compose_key_size";
                return false;
            }
            if (composite_key.size() == 0) {
                continue;
            }
            if (!ar.dump(composite_key.data(), composite_key.size())) {
                LOG(ERROR) << "Failed to dump composite_key";
                return false;
            }
        }
        return true;

        // TODO: construct a large buffer and write instead of one by one.
        // TODO: dive in phmap internal detail and implement dump of std::string type inside, use ctrl_&slot_ directly to improve performance
        // return _set.dump(ar);
    }

    bool load_snapshot(phmap::BinaryInputArchive& ar) {
        size_t size = 0;
        if (!ar.load(&size)) {
            LOG(ERROR) << "Failed to load size";
            return false;
        }
        if (size == 0) {
            return true;
        }
        reserve(size);
        for (auto i = 0; i < size; ++i) {
            size_t compose_key_size = 0;
            if (!ar.load(&compose_key_size)) {
                LOG(ERROR) << "Failed to load compose_key_size";
                return false;
            }
            if (compose_key_size == 0) {
                continue;
            }
            std::string composite_key;
            raw::stl_string_resize_uninitialized(&composite_key, compose_key_size);
            if (!ar.load(composite_key.data(), composite_key.size())) {
                LOG(ERROR) << "Failed to load composite_key";
                return false;
            }
            auto [it, inserted] = _set.emplace(composite_key);
            if (inserted) {
                _total_kv_pairs_usage += composite_key.size();
            } else {
                _set.erase(it);
                _set.emplace(composite_key);
            }
        }
        return true;

        // TODO: read a large buffer and parse instead of one by one.
        // TODO: dive in phmap internal detail and implement load of std::string type inside, use ctrl_&slot_ directly to improve performance
        // return _set.load(ar);
    }

    // TODO: read data in less batch, not one by one.
    Status load(size_t& offset, std::unique_ptr<RandomAccessFile>& file) {
        const auto kv_header_size = 8;
        std::string buff;
        raw::stl_string_resize_uninitialized(&buff, kv_header_size);
        RETURN_IF_ERROR(file->read_at_fully(offset, buff.data(), buff.size()));
        offset += kv_header_size;
        const auto key_size = UNALIGNED_LOAD32(buff.data());
        DCHECK(key_size == kKeySizeMagicNum);
        auto nums = UNALIGNED_LOAD32(buff.data() + kv_header_size - 4);
        while (nums > 0) {
            size_t batch_num = (nums > 4096) ? 4096 : nums;
            Slice keys[batch_num];
            std::vector<IndexValue> values;
            values.reserve(batch_num);
            std::vector<std::string> kv_buffs(batch_num);
            for (size_t i = 0; i < batch_num; ++i) {
                raw::stl_string_resize_uninitialized(&buff, sizeof(uint32_t));
                RETURN_IF_ERROR(file->read_at_fully(offset, buff.data(), buff.size()));
                offset += sizeof(uint32_t);
                const auto kv_pair_size = UNALIGNED_LOAD32(buff.data());
                raw::stl_string_resize_uninitialized(&kv_buffs[i], kv_pair_size);
                RETURN_IF_ERROR(file->read_at_fully(offset, kv_buffs[i].data(), kv_buffs[i].size()));
                keys[i] = Slice(kv_buffs[i].data(), kv_pair_size - kIndexValueSize);
                const auto value = UNALIGNED_LOAD64(kv_buffs[i].data() + kv_pair_size - kIndexValueSize);
                values.emplace_back(value);
                offset += kv_pair_size;
            }
            RETURN_IF_ERROR(load_wals(nums, keys, values.data()));
            nums -= batch_num;
        }
        return Status::OK();
    }

    std::vector<std::vector<KVRef>> get_kv_refs_by_shard(size_t nshard, size_t num_entry,
                                                         bool without_null) const override {
        std::vector<std::vector<KVRef>> ret(nshard);
        uint32_t shard_bits = log2(nshard);
        for (auto i = 0; i < nshard; ++i) {
            ret[i].reserve(num_entry / nshard * 100 / 85);
        }
        for (const auto& composite_key : _set) {
            const auto value = UNALIGNED_LOAD64(composite_key.data() + composite_key.size() - kIndexValueSize);
            IndexHash h(StringHasher2()(composite_key));
            if (without_null && value == NullIndexValue) {
                continue;
            }
            ret[h.shard(shard_bits)].emplace_back((uint8_t*)(composite_key.data()), h.hash, composite_key.size());
        }
        return ret;
    }

    Status flush_to_immutable_index(std::unique_ptr<ImmutableIndexWriter>& writer, size_t nshard, size_t npage_hint,
                                    size_t nbucket) const override {
        if (nshard > 0) {
            const auto& kv_ref_by_shard = get_kv_refs_by_shard(nshard, size(), true);
            for (const auto& kvs : kv_ref_by_shard) {
                RETURN_IF_ERROR(writer->write_shard(kKeySizeMagicNum, npage_hint, nbucket, kvs));
            }
        }
        return Status::OK();
    }

    size_t size() const override { return _set.size(); }

    size_t capacity() { return _set.capacity(); }

    void reserve(size_t size) { _set.reserve(size); }

    // TODO: more accurate estimation for phmap::flat_hash_set<std::string, ...
    size_t memory_usage() {
        auto ret = capacity() * (1 + 32);
        if (size() > 0 && _total_kv_pairs_usage / size() > 15) {
            // std::string with size > 15 will alloc new memory for storage
            ret += _total_kv_pairs_usage;
            // an malloc extra cost estimation
            ret += size() * 8;
        }
        return ret;
    }

    void update_overlap_info(size_t overlap_size, size_t overlap_usage) override {
        _overlap_kv_pairs_usage += overlap_usage;
        _overlap_size += overlap_size;
    }

    size_t overlap_size() { return _overlap_size; }

private:
    friend ShardByLengthMutableIndex;
    friend PersistentIndex;
    phmap::flat_hash_set<KeyType, StringHasher2, EqualOnStringWithHash> _set;
    size_t _total_kv_pairs_usage = 0;
    // _overlap_num and _overlap_kv_pairs_usage will lost after be restart,
    // but it is not very important because it will be fixed in later _merge_compaction.
    size_t _overlap_size = 0;
    size_t _overlap_kv_pairs_usage = 0;
};

StatusOr<std::unique_ptr<MutableIndex>> MutableIndex::create(size_t key_size) {
#define CASE_SIZE(s) \
    case s:          \
        return std::make_unique<FixedMutableIndex<s>>();
#define CASE_SIZE_8(s) \
    CASE_SIZE(s)       \
    CASE_SIZE(s + 1)   \
    CASE_SIZE(s + 2)   \
    CASE_SIZE(s + 3)   \
    CASE_SIZE(s + 4)   \
    CASE_SIZE(s + 5)   \
    CASE_SIZE(s + 6)   \
    CASE_SIZE(s + 7)
    switch (key_size) {
    case 0:
        return std::make_unique<SliceMutableIndex>();
        CASE_SIZE_8(1)
        CASE_SIZE_8(9)
        CASE_SIZE_8(17)
        CASE_SIZE_8(25)
        CASE_SIZE_8(33)
        CASE_SIZE_8(41)
        CASE_SIZE_8(49)
        CASE_SIZE_8(57)
        CASE_SIZE_8(65)
        CASE_SIZE_8(73)
        CASE_SIZE_8(81)
        CASE_SIZE_8(89)
        CASE_SIZE_8(97)
        CASE_SIZE_8(105)
        CASE_SIZE_8(113)
        CASE_SIZE_8(121)
#undef CASE_SIZE_8
#undef CASE_SIZE
    default:
        return Status::NotSupported("FixedMutableIndex not support key size large than 128");
    }
}

template <>
void ShardByLengthMutableIndex::_init_loop_helper<0>() {
    _shards.push_back(std::make_unique<SliceMutableIndex>());
    _shard_info_by_key_size[0] = std::make_pair(0, 1);
}

template <int N>
void ShardByLengthMutableIndex::_init_loop_helper() {
    _init_loop_helper<N - 1>();
    _shards.push_back(std::make_unique<FixedMutableIndex<N>>());
    _shard_info_by_key_size[N] = std::make_pair(N, 1);
}

Status ShardByLengthMutableIndex::init() {
    if (_fixed_key_size > 0) {
        auto st = MutableIndex::create(_fixed_key_size);
        if (!st.ok()) {
            return st.status();
        }
        _shards.push_back(std::move(st).value());
        _shard_info_by_key_size[_fixed_key_size] = std::make_pair(0, 1);
    } else if (_fixed_key_size == 0) {
        _shards.reserve(kSliceMaxFixLength + 1);
        _init_loop_helper<kSliceMaxFixLength>();
        return Status::OK();
    }
    return Status::OK();
}

StatusOr<std::unique_ptr<ShardByLengthMutableIndex>> ShardByLengthMutableIndex::create(size_t key_size,
                                                                                       const std::string& path) {
    auto mutable_index = std::make_unique<ShardByLengthMutableIndex>(key_size, path);
    RETURN_IF_ERROR(mutable_index->init());
    return mutable_index;
}

std::vector<std::vector<size_t>> ShardByLengthMutableIndex::split_keys_by_shard(size_t nshard, const Slice* keys,
                                                                                size_t idx_begin, size_t idx_end) {
    uint32_t shard_bits = log2(nshard);
    std::vector<std::vector<size_t>> idxes_by_shard(nshard);
    if (_fixed_key_size > 0) {
#define CASE_SIZE(s)                                                                        \
    case s: {                                                                               \
        auto hash_func = FixedKeyHash<s>();                                                 \
        for (auto i = idx_begin; i < idx_end; i++) {                                        \
            IndexHash hash(hash_func(*reinterpret_cast<const FixedKey<s>*>(keys[i].data))); \
            idxes_by_shard[hash.shard(shard_bits)].push_back(i);                            \
        }                                                                                   \
    } break;

#define CASE_SIZE_8(s) \
    CASE_SIZE(s)       \
    CASE_SIZE(s + 1)   \
    CASE_SIZE(s + 2)   \
    CASE_SIZE(s + 3)   \
    CASE_SIZE(s + 4)   \
    CASE_SIZE(s + 5)   \
    CASE_SIZE(s + 6)   \
    CASE_SIZE(s + 7)

        switch (_fixed_key_size) {
            CASE_SIZE_8(1)
            CASE_SIZE_8(9)
            CASE_SIZE_8(17)
            CASE_SIZE_8(25)
            CASE_SIZE_8(33)
            CASE_SIZE_8(41)
            CASE_SIZE_8(49)
            CASE_SIZE_8(57)
            CASE_SIZE_8(65)
            CASE_SIZE_8(73)
            CASE_SIZE_8(81)
            CASE_SIZE_8(89)
            CASE_SIZE_8(97)
            CASE_SIZE_8(105)
            CASE_SIZE_8(113)
            CASE_SIZE_8(121)
#undef CASE_SIZE_8
#undef CASE_SIZE
        }
    } else if (_fixed_key_size == 0) {
        const auto* fkeys = reinterpret_cast<const Slice*>(keys);
        for (size_t i = idx_begin; i < idx_end; i++) {
            const auto& key = fkeys[i];
            IndexHash hash(key_index_hash(key.data, key.size));
            idxes_by_shard[hash.shard(shard_bits)].push_back(i);
        }
    }
    return idxes_by_shard;
}

std::vector<std::vector<size_t>> ShardByLengthMutableIndex::split_keys_by_shard(size_t nshard, const Slice* keys,
                                                                                const std::vector<size_t>& idxes) {
    uint32_t shard_bits = log2(nshard);
    std::vector<std::vector<size_t>> idxes_by_shard(nshard);
    if (_fixed_key_size > 0) {
#define CASE_SIZE(s)                                                                          \
    case s: {                                                                                 \
        auto hash_func = FixedKeyHash<s>();                                                   \
        for (const auto idx : idxes) {                                                        \
            IndexHash hash(hash_func(*reinterpret_cast<const FixedKey<s>*>(keys[idx].data))); \
            idxes_by_shard[hash.shard(shard_bits)].emplace_back(idx);                         \
        }                                                                                     \
    } break;

#define CASE_SIZE_8(s) \
    CASE_SIZE(s)       \
    CASE_SIZE(s + 1)   \
    CASE_SIZE(s + 2)   \
    CASE_SIZE(s + 3)   \
    CASE_SIZE(s + 4)   \
    CASE_SIZE(s + 5)   \
    CASE_SIZE(s + 6)   \
    CASE_SIZE(s + 7)

        switch (_fixed_key_size) {
            CASE_SIZE_8(1)
            CASE_SIZE_8(9)
            CASE_SIZE_8(17)
            CASE_SIZE_8(25)
            CASE_SIZE_8(33)
            CASE_SIZE_8(41)
            CASE_SIZE_8(49)
            CASE_SIZE_8(57)
            CASE_SIZE_8(65)
            CASE_SIZE_8(73)
            CASE_SIZE_8(81)
            CASE_SIZE_8(89)
            CASE_SIZE_8(97)
            CASE_SIZE_8(105)
            CASE_SIZE_8(113)
            CASE_SIZE_8(121)
#undef CASE_SIZE_8
#undef CASE_SIZE
        }
    } else if (_fixed_key_size == 0) {
        const auto* fkeys = reinterpret_cast<const Slice*>(keys);
        for (const auto idx : idxes) {
            const auto& key = fkeys[idx];
            IndexHash hash(key_index_hash(key.data, key.size));
            idxes_by_shard[hash.shard(shard_bits)].emplace_back(idx);
        }
    }
    return idxes_by_shard;
}

Status ShardByLengthMutableIndex::get(size_t n, const Slice* keys, IndexValue* values, size_t* num_found,
                                      std::map<size_t, KeysInfo>& not_founds_by_key_size) {
    DCHECK(_fixed_key_size != -1);
    if (_fixed_key_size > 0) {
        const auto [shard_offset, shard_size] = _shard_info_by_key_size[_fixed_key_size];
        const auto idxes_by_shard = split_keys_by_shard(shard_size, keys, 0, n);
        auto& not_found = not_founds_by_key_size[_fixed_key_size];
        for (size_t i = 0; i < shard_size; ++i) {
            RETURN_IF_ERROR(_shards[shard_offset + i]->get(keys, values, &not_found, num_found, idxes_by_shard[i]));
        }
    } else {
        DCHECK(_fixed_key_size == 0);
        const auto* fkeys = reinterpret_cast<const Slice*>(keys);
        std::map<size_t, std::vector<size_t>> idxes_by_key_size;
        for (size_t i = 0; i < n; ++i) {
            auto key_size = fkeys[i].size;
            if (key_size > kSliceMaxFixLength) {
                key_size = 0;
            }
            idxes_by_key_size[key_size].push_back(i);
        }
        for (const auto& [key_size, idxes] : idxes_by_key_size) {
            const auto [shard_offset, shard_size] = _shard_info_by_key_size[key_size];
            const auto idxes_by_shard = split_keys_by_shard(shard_size, keys, idxes);
            auto& not_found = not_founds_by_key_size[key_size];
            for (size_t i = 0; i < shard_size; ++i) {
                RETURN_IF_ERROR(_shards[shard_offset + i]->get(keys, values, &not_found, num_found, idxes_by_shard[i]));
            }
        }
    }
    return Status::OK();
}

Status ShardByLengthMutableIndex::upsert(size_t n, const Slice* keys, const IndexValue* values, IndexValue* old_values,
                                         size_t* num_found, std::map<size_t, KeysInfo>& not_founds_by_key_size) {
    DCHECK(_fixed_key_size != -1);
    if (_fixed_key_size > 0) {
        const auto [shard_offset, shard_size] = _shard_info_by_key_size[_fixed_key_size];
        const auto idxes_by_shard = split_keys_by_shard(shard_size, keys, 0, n);
        auto& keys_info = not_founds_by_key_size[_fixed_key_size];
        for (auto i = 0; i < shard_size; ++i) {
            RETURN_IF_ERROR(_shards[shard_offset + i]->upsert(keys, values, old_values, &keys_info, num_found,
                                                              idxes_by_shard[i]));
        }
    } else {
        DCHECK(_fixed_key_size == 0);
        const auto* fkeys = reinterpret_cast<const Slice*>(keys);
        std::map<size_t, std::vector<size_t>> idxes_by_key_size;
        for (size_t i = 0; i < n; ++i) {
            auto key_size = fkeys[i].size;
            if (key_size > kSliceMaxFixLength) {
                key_size = 0;
            }
            idxes_by_key_size[key_size].push_back(i);
        }
        for (const auto& [key_size, idxes] : idxes_by_key_size) {
            const auto [shard_offset, shard_size] = _shard_info_by_key_size[key_size];
            const auto idxes_by_shard = split_keys_by_shard(shard_size, keys, idxes);
            auto& not_found = not_founds_by_key_size[key_size];
            for (auto i = 0; i < shard_size; ++i) {
                RETURN_IF_ERROR(_shards[shard_offset + i]->upsert(keys, values, old_values, &not_found, num_found,
                                                                  idxes_by_shard[i]));
            }
        }
    }
    return Status::OK();
}

Status ShardByLengthMutableIndex::upsert(size_t n, const Slice* keys, const IndexValue* values, size_t* num_found,
                                         std::map<size_t, KeysInfo>& not_founds_by_key_size) {
    DCHECK(_fixed_key_size != -1);
    if (_fixed_key_size > 0) {
        const auto [shard_offset, shard_size] = _shard_info_by_key_size[_fixed_key_size];
        const auto idxes_by_shard = split_keys_by_shard(shard_size, keys, 0, n);
        auto& keys_info = not_founds_by_key_size[_fixed_key_size];
        for (size_t i = 0; i < shard_size; ++i) {
            RETURN_IF_ERROR(_shards[shard_offset + i]->upsert(keys, values, &keys_info, num_found, idxes_by_shard[i]));
        }
    } else {
        DCHECK(_fixed_key_size == 0);
        const auto* fkeys = reinterpret_cast<const Slice*>(keys);
        std::map<size_t, std::vector<size_t>> idxes_by_key_size;
        for (size_t i = 0; i < n; ++i) {
            auto key_size = fkeys[i].size;
            if (key_size > kSliceMaxFixLength) {
                key_size = 0;
            }
            idxes_by_key_size[key_size].push_back(i);
        }
        for (const auto& [key_size, idxes] : idxes_by_key_size) {
            const auto [shard_offset, shard_size] = _shard_info_by_key_size[key_size];
            const auto idxes_by_shard = split_keys_by_shard(shard_size, keys, idxes);
            auto& not_found = not_founds_by_key_size[key_size];
            for (size_t i = 0; i < shard_size; ++i) {
                RETURN_IF_ERROR(
                        _shards[shard_offset + i]->upsert(keys, values, &not_found, num_found, idxes_by_shard[i]));
            }
        }
    }
    return Status::OK();
}

Status ShardByLengthMutableIndex::insert(size_t n, const Slice* keys, const IndexValue* values,
                                         std::set<size_t>& check_l1_key_sizes) {
    DCHECK(_fixed_key_size != -1);
    if (_fixed_key_size > 0) {
        const auto [shard_offset, shard_size] = _shard_info_by_key_size[_fixed_key_size];
        const auto idxes_by_shard = split_keys_by_shard(shard_size, keys, 0, n);
        for (size_t i = 0; i < shard_size; ++i) {
            RETURN_IF_ERROR(_shards[shard_offset + i]->insert(keys, values, idxes_by_shard[i]));
        }
        check_l1_key_sizes.insert(shard_offset);
    } else {
        DCHECK(_fixed_key_size == 0);
        const auto* fkeys = reinterpret_cast<const Slice*>(keys);
        std::map<size_t, std::vector<size_t>> idxes_by_key_size;
        for (size_t i = 0; i < n; ++i) {
            auto key_size = fkeys[i].size;
            if (key_size > kSliceMaxFixLength) {
                key_size = 0;
            }
            idxes_by_key_size[key_size].push_back(i);
        }
        for (const auto& [key_size, idxes] : idxes_by_key_size) {
            const auto [shard_offset, shard_size] = _shard_info_by_key_size[key_size];
            const auto idxes_by_shard = split_keys_by_shard(shard_size, keys, idxes);
            for (size_t i = 0; i < shard_size; ++i) {
                RETURN_IF_ERROR(_shards[shard_offset + i]->insert(keys, values, idxes_by_shard[i]));
            }
        }
    }
    return Status::OK();
}

Status ShardByLengthMutableIndex::replace(const Slice* keys, const IndexValue* values,
                                          const std::vector<size_t>& idxes) {
    DCHECK(_fixed_key_size != -1);
    if (_fixed_key_size > 0) {
        const auto [shard_offset, shard_size] = _shard_info_by_key_size[_fixed_key_size];
        const auto idxes_by_shard = split_keys_by_shard(shard_size, keys, idxes);
        for (size_t i = 0; i < shard_size; ++i) {
            RETURN_IF_ERROR(_shards[shard_offset + i]->replace(keys, values, idxes_by_shard[i]));
        }
    } else {
        DCHECK(_fixed_key_size == 0);
        const auto* fkeys = reinterpret_cast<const Slice*>(keys);
        std::map<size_t, std::vector<size_t>> idxes_by_key_size;
        for (const auto idx : idxes) {
            auto key_size = fkeys[idx].size;
            if (key_size > kSliceMaxFixLength) {
                key_size = 0;
            }
            idxes_by_key_size[key_size].push_back(idx);
        }
        for (const auto& [key_size, idxes] : idxes_by_key_size) {
            const auto [shard_offset, shard_size] = _shard_info_by_key_size[key_size];
            const auto idxes_by_shard = split_keys_by_shard(shard_size, keys, idxes);
            for (size_t i = 0; i < shard_size; ++i) {
                RETURN_IF_ERROR(_shards[shard_offset + i]->replace(keys, values, idxes_by_shard[i]));
            }
        }
    }
    return Status::OK();
}

Status ShardByLengthMutableIndex::erase(size_t n, const Slice* keys, IndexValue* old_values, size_t* num_found,
                                        std::map<size_t, KeysInfo>& not_founds_by_key_size) {
    DCHECK(_fixed_key_size != -1);
    if (_fixed_key_size > 0) {
        const auto [shard_offset, shard_size] = _shard_info_by_key_size[_fixed_key_size];
        const auto idxes_by_shard = split_keys_by_shard(shard_size, keys, 0, n);
        auto& keys_info = not_founds_by_key_size[_fixed_key_size];
        for (size_t i = 0; i < shard_size; ++i) {
            RETURN_IF_ERROR(
                    _shards[shard_offset + i]->erase(keys, old_values, &keys_info, num_found, idxes_by_shard[i]));
        }
    } else {
        DCHECK(_fixed_key_size == 0);
        const auto* fkeys = reinterpret_cast<const Slice*>(keys);
        std::map<size_t, std::vector<size_t>> idxes_by_key_size;
        for (size_t i = 0; i < n; ++i) {
            auto key_size = fkeys[i].size;
            if (key_size > kSliceMaxFixLength) {
                key_size = 0;
            }
            idxes_by_key_size[key_size].push_back(i);
        }
        for (const auto& [key_size, idxes] : idxes_by_key_size) {
            const auto [shard_offset, shard_size] = _shard_info_by_key_size[key_size];
            const auto idxes_by_shard = split_keys_by_shard(shard_size, keys, idxes);
            auto& not_found = not_founds_by_key_size[key_size];
            for (size_t i = 0; i < shard_size; ++i) {
                RETURN_IF_ERROR(
                        _shards[shard_offset + i]->erase(keys, old_values, &not_found, num_found, idxes_by_shard[i]));
            }
        }
    }
    return Status::OK();
}

Status ShardByLengthMutableIndex::update_overlap_info(size_t key_size, size_t num_overlap, const Slice* keys,
                                                      const IndexValue* values, const KeysInfo& keys_info, bool erase) {
    DCHECK(_fixed_key_size != -1);
    const auto [shard_offset, shard_size] = _shard_info_by_key_size[key_size];
    DCHECK(shard_size == 1);
    if (key_size > 0) {
        for (size_t i = 0; i < shard_size; ++i) {
            _shards[shard_offset + i]->update_overlap_info(num_overlap, 0);
        }
    } else {
        DCHECK(key_size == 0);
        DCHECK(_fixed_key_size == 0);
        size_t overlap_size = 0;
        for (size_t i = 0; i < keys_info.size(); i++) {
            auto key_idx = keys_info.key_idxes[i];
            if (values[key_idx].get_value() != NullIndexValue) {
                overlap_size += keys[key_idx].get_size() + kIndexValueSize;
            }
        }
        if (erase) {
            overlap_size *= 2;
        }
        for (size_t i = 0; i < shard_size; ++i) {
            _shards[shard_offset + i]->update_overlap_info(num_overlap, overlap_size);
        }
    }

    return Status::OK();
}

Status ShardByLengthMutableIndex::append_wal(size_t n, const Slice* keys, const IndexValue* values) {
    DCHECK(_fixed_key_size != -1);
    if (_fixed_key_size > 0) {
        const auto [shard_offset, shard_size] = _shard_info_by_key_size[_fixed_key_size];
        const auto idxes_by_shard = split_keys_by_shard(shard_size, keys, 0, n);
        for (size_t i = 0; i < shard_size; ++i) {
            RETURN_IF_ERROR(
                    _shards[shard_offset + i]->append_wal(keys, values, idxes_by_shard[i], _index_file, &_page_size));
        }
    } else {
        DCHECK(_fixed_key_size == 0);
        const auto* fkeys = reinterpret_cast<const Slice*>(keys);
        std::map<size_t, std::vector<size_t>> idxes_by_key_size;
        for (size_t i = 0; i < n; ++i) {
            auto key_size = fkeys[i].size;
            if (key_size > kSliceMaxFixLength) {
                key_size = 0;
            }
            idxes_by_key_size[key_size].push_back(i);
        }
        for (const auto& [key_size, idxes] : idxes_by_key_size) {
            const auto [shard_offset, shard_size] = _shard_info_by_key_size[key_size];
            const auto idxes_by_shard = split_keys_by_shard(shard_size, keys, idxes);
            for (size_t i = 0; i < shard_size; ++i) {
                RETURN_IF_ERROR(_shards[shard_offset + i]->append_wal(keys, values, idxes_by_shard[i], _index_file,
                                                                      &_page_size));
            }
        }
    }
    return Status::OK();
}

Status ShardByLengthMutableIndex::append_wal(const Slice* keys, const IndexValue* values,
                                             const std::vector<size_t>& idxes) {
    DCHECK(_fixed_key_size != -1);
    if (_fixed_key_size > 0) {
        const auto [shard_offset, shard_size] = _shard_info_by_key_size[_fixed_key_size];
        const auto idxes_by_shard = split_keys_by_shard(shard_size, keys, idxes);
        for (size_t i = 0; i < shard_size; ++i) {
            RETURN_IF_ERROR(
                    _shards[shard_offset + i]->append_wal(keys, values, idxes_by_shard[i], _index_file, &_page_size));
        }
    } else {
        DCHECK(_fixed_key_size == 0);
        const auto* fkeys = reinterpret_cast<const Slice*>(keys);
        std::map<size_t, std::vector<size_t>> idxes_by_key_size;
        for (const auto idx : idxes) {
            auto key_size = fkeys[idx].size;
            if (key_size > kSliceMaxFixLength) {
                key_size = 0;
            }
            idxes_by_key_size[key_size].push_back(idx);
        }
        for (const auto& [key_size, idxes] : idxes_by_key_size) {
            const auto [shard_offset, shard_size] = _shard_info_by_key_size[key_size];
            const auto idxes_by_shard = split_keys_by_shard(shard_size, keys, idxes);
            for (size_t i = 0; i < shard_size; ++i) {
                RETURN_IF_ERROR(_shards[shard_offset + i]->append_wal(keys, values, idxes_by_shard[i], _index_file,
                                                                      &_page_size));
            }
        }
    }
    return Status::OK();
}

bool ShardByLengthMutableIndex::load_snapshot(phmap::BinaryInputArchive& ar, const std::set<uint32_t>& idxes) {
    for (const auto idx : idxes) {
        if (!_shards[idx]->load_snapshot(ar)) {
            return false;
        }
    }
    return true;
    // notice: accumulate will keep iterate the container, not return early.
    // return std::accumulate(idxes.begin(), idxes.end(), true, [](bool prev, size_t idx) { return _shards[idx]->load_snapshot(ar_in) && prev; });
}

size_t ShardByLengthMutableIndex::dump_bound() {
    return std::accumulate(_shards.begin(), _shards.end(), 0UL,
                           [](size_t s, const auto& e) { return e->size() > 0 ? s + e->dump_bound() : s; });
}

bool ShardByLengthMutableIndex::dump(phmap::BinaryOutputArchive& ar_out, std::set<uint32_t>& dumped_shard_idxes) {
    for (uint32_t i = 0; i < _shards.size(); ++i) {
        const auto& shard = _shards[i];
        if (shard->size() > 0) {
            if (!shard->dump(ar_out)) {
                return false;
            }
            dumped_shard_idxes.insert(i);
        }
    }
    return true;
}

Status ShardByLengthMutableIndex::commit(MutableIndexMetaPB* meta, const EditVersion& version, const CommitType& type) {
    std::shared_ptr<FileSystem> fs;
    ASSIGN_OR_RETURN(fs, FileSystem::CreateSharedFromString(_path));
    switch (type) {
    case kFlush: {
        // create a new empty _l0 file because all data in _l0 has write into _l1 files
        std::string file_name = get_l0_index_file_name(_path, version);
        WritableFileOptions wblock_opts;
        wblock_opts.mode = FileSystem::CREATE_OR_OPEN_WITH_TRUNCATE;
        ASSIGN_OR_RETURN(auto wfile, fs->new_writable_file(wblock_opts, file_name));
        DeferOp close_block([&wfile] {
            if (wfile) {
                wfile->close();
            }
        });
        meta->clear_wals();
        IndexSnapshotMetaPB* snapshot = meta->mutable_snapshot();
        snapshot->clear_dumped_shard_idxes();
        version.to_pb(snapshot->mutable_version());
        PagePointerPB* data = snapshot->mutable_data();
        // create a new empty _l0 file, set _offset to 0
        data->set_offset(0);
        data->set_size(0);
        meta->set_format_version(PERSISTENT_INDEX_VERSION_2);
        _offset = 0;
        _page_size = 0;
        break;
    }
    case kSnapshot: {
        std::string file_name = get_l0_index_file_name(_path, version);
        // be maybe crash after create index file during last commit
        // so we delete expired index file first to make sure no garbage left
        FileSystem::Default()->delete_file(file_name);
        phmap::BinaryOutputArchive ar_out(file_name.data());
        std::set<uint32_t> dumped_shard_idxes;
        if (!dump(ar_out, dumped_shard_idxes)) {
            std::string err_msg = strings::Substitute("failed to dump snapshot to file $0", file_name);
            LOG(WARNING) << err_msg;
            return Status::InternalError(err_msg);
        }
        // dump snapshot success, set _index_file to new snapshot file
        WritableFileOptions wblock_opts;
        wblock_opts.mode = FileSystem::MUST_EXIST;
        ASSIGN_OR_RETURN(_index_file, fs->new_writable_file(wblock_opts, file_name));
<<<<<<< HEAD
        size_t snapshot_size = _index_file->size();
=======
        size_t snapshot_size = dump_bound();
>>>>>>> c49df017
        meta->clear_wals();
        IndexSnapshotMetaPB* snapshot = meta->mutable_snapshot();
        version.to_pb(snapshot->mutable_version());
        PagePointerPB* data = snapshot->mutable_data();
        data->set_offset(0);
        data->set_size(snapshot_size);
        snapshot->clear_dumped_shard_idxes();
        snapshot->mutable_dumped_shard_idxes()->Add(dumped_shard_idxes.begin(), dumped_shard_idxes.end());
        meta->set_format_version(PERSISTENT_INDEX_VERSION_2);
        _offset = snapshot_size;
        _page_size = 0;
        break;
    }
    case kAppendWAL: {
        IndexWalMetaPB* wal_pb = meta->add_wals();
        version.to_pb(wal_pb->mutable_version());
        PagePointerPB* data = wal_pb->mutable_data();
        data->set_offset(_offset);
        data->set_size(_page_size);
        meta->set_format_version(PERSISTENT_INDEX_VERSION_2);
        _offset += _page_size;
        _page_size = 0;
        break;
    }
    default: {
        return Status::InternalError("Unknown commit type");
    }
    }
    return Status::OK();
}

Status ShardByLengthMutableIndex::load(const MutableIndexMetaPB& meta) {
    const IndexSnapshotMetaPB& snapshot_meta = meta.snapshot();
    const EditVersion& start_version = snapshot_meta.version();
    const PagePointerPB& page_pb = snapshot_meta.data();
    const auto snapshot_off = page_pb.offset();
    const auto snapshot_size = page_pb.size();
    std::set<uint32_t> dumped_shard_idxes;
    for (auto i = 0; i < snapshot_meta.dumped_shard_idxes_size(); ++i) {
        auto [_, insert] = dumped_shard_idxes.insert(snapshot_meta.dumped_shard_idxes(i));
        if (!insert) {
            LOG(WARNING) << "duplicate shard idx: " << snapshot_meta.dumped_shard_idxes(i);
            return Status::InternalError("duplicate shard idx");
        }
    }
    std::string index_file_name = get_l0_index_file_name(_path, start_version);
    std::shared_ptr<FileSystem> fs;
    ASSIGN_OR_RETURN(fs, FileSystem::CreateSharedFromString(_path));
    phmap::BinaryInputArchive ar(index_file_name.data());
    if (snapshot_size > 0) {
        if (!load_snapshot(ar, dumped_shard_idxes)) {
            std::string err_msg = strings::Substitute("failed load snapshot from file $0", index_file_name);
            LOG(WARNING) << err_msg;
            return Status::InternalError(err_msg);
        }
    }
    ASSIGN_OR_RETURN(auto read_file, fs->new_random_access_file(index_file_name));
    // if mutable index is empty, set _offset as 0, otherwise set _offset as snapshot size
    _offset = snapshot_off + snapshot_size;
    const int n = meta.wals_size();
    // read wals and build hash map
    for (int i = 0; i < n; i++) {
        const auto& page_pointer_pb = meta.wals(i).data();
        auto offset = page_pointer_pb.offset();
        const auto end = offset + page_pointer_pb.size();
        std::string buff;
        raw::stl_string_resize_uninitialized(&buff, 4);
        while (offset < end) {
            RETURN_IF_ERROR(read_file->read_at_fully(offset, buff.data(), buff.size()));
            const auto key_size = UNALIGNED_LOAD32(buff.data());
            const auto [shard_offset, shard_size] = _shard_info_by_key_size[key_size];
            for (auto i = 0; i < shard_size; ++i) {
                RETURN_IF_ERROR(_shards[shard_offset + i]->load(offset, read_file));
            }
        }
        _offset += page_pointer_pb.size();
    }
    RETURN_IF_ERROR(FileSystemUtil::resize_file(index_file_name, _offset));
    WritableFileOptions wblock_opts;
    wblock_opts.mode = FileSystem::MUST_EXIST;
    ASSIGN_OR_RETURN(_index_file, fs->new_writable_file(wblock_opts, index_file_name));
    return Status::OK();
}

Status ShardByLengthMutableIndex::flush_to_immutable_index(const std::string& path, const EditVersion& version) {
    auto writer = std::make_unique<ImmutableIndexWriter>();
    RETURN_IF_ERROR(writer->init(path, version));
    DCHECK(_fixed_key_size != -1);
    for (const auto& [key_size, shard_info] : _shard_info_by_key_size) {
        const auto [shard_offset, shard_size] = shard_info;
        const auto size = std::accumulate(std::next(_shards.begin(), shard_offset),
                                          std::next(_shards.begin(), shard_offset + shard_size), (size_t)0,
                                          [](size_t s, const auto& e) { return s + e->size(); });
        if (size != 0) {
            size_t total_kv_pairs_usage = 0;
            if (key_size == 0) {
                total_kv_pairs_usage = dynamic_cast<SliceMutableIndex*>(_shards[0].get())->_total_kv_pairs_usage;
            } else {
                total_kv_pairs_usage = (key_size + kIndexValueSize) * size;
            }
            const auto [nshard, npage_hint] = MutableIndex::estimate_nshard_and_npage(total_kv_pairs_usage);
            const auto nbucket = MutableIndex::estimate_nbucket(key_size, size, nshard, npage_hint);
            const auto expand_exponent = nshard / shard_size;
            for (auto i = 0; i < shard_size; ++i) {
                RETURN_IF_ERROR(_shards[shard_offset + i]->flush_to_immutable_index(writer, expand_exponent, npage_hint,
                                                                                    nbucket));
            }
        }
    }
    return writer->finish();
}

size_t ShardByLengthMutableIndex::size() {
    return std::accumulate(_shards.begin(), _shards.end(), (size_t)0,
                           [](size_t s, const auto& e) { return s + e->size(); });
}

size_t ShardByLengthMutableIndex::capacity() {
    return std::accumulate(_shards.begin(), _shards.end(), (size_t)0,
                           [](size_t s, const auto& e) { return s + e->capacity(); });
}

size_t ShardByLengthMutableIndex::memory_usage() {
    return std::accumulate(_shards.begin(), _shards.end(), 0UL,
                           [](size_t s, const auto& e) { return s + e->memory_usage(); });
}

#ifdef __SSE2__

#include <emmintrin.h>

size_t get_matched_tag_idxes(const uint8_t* tags, size_t ntag, uint8_t tag, uint8_t* matched_idxes) {
    size_t nmatched = 0;
    auto tests = _mm_set1_epi8(tag);
    for (size_t i = 0; i < ntag; i += 16) {
        auto tags16 = _mm_load_si128((__m128i*)(tags + i));
        auto eqs = _mm_cmpeq_epi8(tags16, tests);
        auto mask = _mm_movemask_epi8(eqs);
        while (mask != 0) {
            uint32_t match_pos = __builtin_ctz(mask);
            if (i + match_pos < ntag) {
                matched_idxes[nmatched++] = i + match_pos;
            }
            mask &= (mask - 1);
        }
    }
    return nmatched;
}

#else

size_t get_matched_tag_idxes(const uint8_t* tags, size_t ntag, uint8_t tag, uint8_t* matched_idxes) {
    size_t nmatched = 0;
    for (size_t i = 0; i < ntag; i++) {
        if (tags[i] == tag) {
            matched_idxes[nmatched++] = i;
        }
    }
    return nmatched;
}

#endif

Status ImmutableIndex::_get_fixlen_kvs_for_shard(std::vector<std::vector<KVRef>>& kvs_by_shard, size_t shard_idx,
                                                 uint32_t shard_bits,
                                                 std::unique_ptr<ImmutableIndexShard>* shard) const {
    const auto& shard_info = _shards[shard_idx];
    for (uint32_t pageid = 0; pageid < shard_info.npage; pageid++) {
        auto& header = (*shard)->header(pageid);
        for (uint32_t bucketid = 0; bucketid < shard_info.nbucket; bucketid++) {
            auto& info = header.buckets[bucketid];
            const uint8_t* bucket_pos = (*shard)->pages[info.pageid].pack(info.packid);
            size_t nele = info.size;
            const uint8_t* kvs = bucket_pos + pad(nele, kPackSize);
            for (size_t i = 0; i < nele; i++) {
                const uint8_t* kv = kvs + (shard_info.key_size + shard_info.value_size) * i;
                IndexHash hash = IndexHash(key_index_hash(kv, shard_info.key_size));
                kvs_by_shard[hash.shard(shard_bits)].emplace_back(kv, hash.hash,
                                                                  shard_info.key_size + shard_info.value_size);
            }
        }
    }
    return Status::OK();
}

Status ImmutableIndex::_get_varlen_kvs_for_shard(std::vector<std::vector<KVRef>>& kvs_by_shard, size_t shard_idx,
                                                 uint32_t shard_bits,
                                                 std::unique_ptr<ImmutableIndexShard>* shard) const {
    const auto& shard_info = _shards[shard_idx];
    for (uint32_t pageid = 0; pageid < shard_info.npage; pageid++) {
        auto& header = (*shard)->header(pageid);
        for (uint32_t bucketid = 0; bucketid < shard_info.nbucket; bucketid++) {
            auto& info = header.buckets[bucketid];
            const uint8_t* bucket_pos = (*shard)->pages[info.pageid].pack(info.packid);
            size_t nele = info.size;
            const uint8_t* offsets = bucket_pos + pad(nele, kPackSize);
            for (size_t i = 0; i < nele; i++) {
                auto kv_offset = UNALIGNED_LOAD16(offsets + sizeof(uint16_t) * i);
                auto kv_size = UNALIGNED_LOAD16(offsets + sizeof(uint16_t) * (i + 1)) - kv_offset;
                const uint8_t* kv = bucket_pos + kv_offset;
                IndexHash hash = IndexHash(key_index_hash(kv, kv_size - shard_info.value_size));
                kvs_by_shard[hash.shard(shard_bits)].emplace_back(kv, hash.hash, kv_size);
            }
        }
    }
    return Status::OK();
}

Status ImmutableIndex::_get_kvs_for_shard(std::vector<std::vector<KVRef>>& kvs_by_shard, size_t shard_idx,
                                          uint32_t shard_bits, std::unique_ptr<ImmutableIndexShard>* shard) const {
    const auto& shard_info = _shards[shard_idx];
    if (shard_info.size == 0) {
        return Status::OK();
    }
    *shard = std::move(std::make_unique<ImmutableIndexShard>(shard_info.npage));
    RETURN_IF_ERROR(_file->read_at_fully(shard_info.offset, (*shard)->pages.data(), shard_info.bytes));
    if (shard_info.key_size != 0) {
        return _get_fixlen_kvs_for_shard(kvs_by_shard, shard_idx, shard_bits, shard);
    } else {
        return _get_varlen_kvs_for_shard(kvs_by_shard, shard_idx, shard_bits, shard);
    }
}

Status ImmutableIndex::_get_in_fixlen_shard(size_t shard_idx, size_t n, const Slice* keys, const KeysInfo& keys_info,
                                            IndexValue* values, size_t* num_found,
                                            std::unique_ptr<ImmutableIndexShard>* shard) const {
    const auto& shard_info = _shards[shard_idx];
    size_t found = 0;
    uint8_t candidate_idxes[kBucketSizeMax];
    for (size_t i = 0; i < keys_info.size(); i++) {
        IndexHash h(keys_info.hashes[i]);
        auto pageid = h.page() % shard_info.npage;
        auto bucketid = h.bucket() % shard_info.nbucket;
        auto& bucket_info = (*shard)->bucket(pageid, bucketid);
        uint8_t* bucket_pos = (*shard)->pages[bucket_info.pageid].pack(bucket_info.packid);
        auto nele = bucket_info.size;
        auto ncandidates = get_matched_tag_idxes(bucket_pos, nele, h.tag(), candidate_idxes);
        auto key_idx = keys_info.key_idxes[i];
        const uint8_t* fixed_key_probe = (const uint8_t*)keys[key_idx].data;
        auto kv_pos = bucket_pos + pad(nele, kPackSize);
        values[key_idx] = NullIndexValue;
        for (size_t candidate_idx = 0; candidate_idx < ncandidates; candidate_idx++) {
            auto idx = candidate_idxes[candidate_idx];
            auto candidate_kv = kv_pos + (shard_info.key_size + shard_info.value_size) * idx;
            if (strings::memeq(candidate_kv, fixed_key_probe, shard_info.key_size)) {
                values[key_idx] = UNALIGNED_LOAD64(candidate_kv + shard_info.key_size);
                found++;
                break;
            }
        }
    }
    *num_found += found;
    return Status::OK();
}

Status ImmutableIndex::_get_in_varlen_shard(size_t shard_idx, size_t n, const Slice* keys, const KeysInfo& keys_info,
                                            IndexValue* values, size_t* num_found,
                                            std::unique_ptr<ImmutableIndexShard>* shard) const {
    const auto& shard_info = _shards[shard_idx];
    size_t found = 0;
    uint8_t candidate_idxes[kBucketSizeMax];
    for (size_t i = 0; i < keys_info.size(); i++) {
        IndexHash h(keys_info.hashes[i]);
        auto pageid = h.page() % shard_info.npage;
        auto bucketid = h.bucket() % shard_info.nbucket;
        auto& bucket_info = (*shard)->bucket(pageid, bucketid);
        uint8_t* bucket_pos = (*shard)->pages[bucket_info.pageid].pack(bucket_info.packid);
        auto nele = bucket_info.size;
        auto ncandidates = get_matched_tag_idxes(bucket_pos, nele, h.tag(), candidate_idxes);
        auto key_idx = keys_info.key_idxes[i];
        const uint8_t* key_probe = reinterpret_cast<const uint8_t*>(keys[key_idx].data);
        auto offset_pos = bucket_pos + pad(nele, kPackSize);
        values[key_idx] = NullIndexValue;
        for (size_t candidate_idx = 0; candidate_idx < ncandidates; candidate_idx++) {
            auto idx = candidate_idxes[candidate_idx];
            auto kv_offset = UNALIGNED_LOAD16(offset_pos + sizeof(uint16_t) * idx);
            auto kv_size = UNALIGNED_LOAD16(offset_pos + sizeof(uint16_t) * (idx + 1)) - kv_offset;
            auto candidate_kv = bucket_pos + kv_offset;
            if (keys[key_idx].size == kv_size - shard_info.value_size &&
                strings::memeq(candidate_kv, key_probe, kv_size - shard_info.value_size)) {
                values[key_idx] = UNALIGNED_LOAD64(candidate_kv + kv_size - shard_info.value_size);
                found++;
                break;
            }
        }
    }
    *num_found += found;
    return Status::OK();
}

Status ImmutableIndex::_get_in_shard(size_t shard_idx, size_t n, const Slice* keys, const KeysInfo& keys_info,
                                     IndexValue* values, size_t* num_found) const {
    const auto& shard_info = _shards[shard_idx];
    if (shard_info.size == 0 || shard_info.npage == 0 || keys_info.size() == 0) {
        return Status::OK();
    }
    std::unique_ptr<ImmutableIndexShard> shard = std::make_unique<ImmutableIndexShard>(shard_info.npage);
    CHECK(shard->pages.size() * kPageSize == shard_info.bytes) << "illegal shard size";
    RETURN_IF_ERROR(_file->read_at_fully(shard_info.offset, shard->pages.data(), shard_info.bytes));
    if (shard_info.key_size != 0) {
        return _get_in_fixlen_shard(shard_idx, n, keys, keys_info, values, num_found, &shard);
    } else {
        return _get_in_varlen_shard(shard_idx, n, keys, keys_info, values, num_found, &shard);
    }
}

Status ImmutableIndex::_check_not_exist_in_fixlen_shard(size_t shard_idx, size_t n, const Slice* keys,
                                                        const KeysInfo& keys_info,
                                                        std::unique_ptr<ImmutableIndexShard>* shard) const {
    const auto& shard_info = _shards[shard_idx];
    uint8_t candidate_idxes[kBucketSizeMax];
    for (size_t i = 0; i < keys_info.size(); i++) {
        IndexHash h(keys_info.hashes[i]);
        auto pageid = h.page() % shard_info.npage;
        auto bucketid = h.bucket() % shard_info.nbucket;
        auto& bucket_info = (*shard)->bucket(pageid, bucketid);
        uint8_t* bucket_pos = (*shard)->pages[bucket_info.pageid].pack(bucket_info.packid);
        auto nele = bucket_info.size;
        auto key_idx = keys_info.key_idxes[i];
        auto ncandidates = get_matched_tag_idxes(bucket_pos, nele, h.tag(), candidate_idxes);
        const uint8_t* fixed_key_probe = (const uint8_t*)keys[key_idx].data;
        auto kv_pos = bucket_pos + pad(nele, kPackSize);
        for (size_t candidate_idx = 0; candidate_idx < ncandidates; candidate_idx++) {
            auto idx = candidate_idxes[candidate_idx];
            auto candidate_kv = kv_pos + (shard_info.key_size + shard_info.value_size) * idx;
            if (strings::memeq(candidate_kv, fixed_key_probe, shard_info.key_size)) {
                return Status::AlreadyExist("key already exists in immutable index");
            }
        }
    }
    return Status::OK();
}

Status ImmutableIndex::_check_not_exist_in_varlen_shard(size_t shard_idx, size_t n, const Slice* keys,
                                                        const KeysInfo& keys_info,
                                                        std::unique_ptr<ImmutableIndexShard>* shard) const {
    const auto& shard_info = _shards[shard_idx];
    DCHECK(shard_info.key_size == 0);
    uint8_t candidate_idxes[kBucketSizeMax];
    for (size_t i = 0; i < keys_info.size(); i++) {
        IndexHash h(keys_info.hashes[i]);
        auto pageid = h.page() % shard_info.npage;
        auto bucketid = h.bucket() % shard_info.nbucket;
        auto& bucket_info = (*shard)->bucket(pageid, bucketid);
        uint8_t* bucket_pos = (*shard)->pages[bucket_info.pageid].pack(bucket_info.packid);
        auto nele = bucket_info.size;
        auto key_idx = keys_info.key_idxes[i];
        auto ncandidates = get_matched_tag_idxes(bucket_pos, nele, h.tag(), candidate_idxes);
        const uint8_t* key_probe = reinterpret_cast<const uint8_t*>(keys[key_idx].data);
        auto offset_pos = bucket_pos + pad(nele, kPackSize);
        for (size_t candidate_idx = 0; candidate_idx < ncandidates; candidate_idx++) {
            auto idx = candidate_idxes[candidate_idx];
            auto kv_offset = UNALIGNED_LOAD16(offset_pos + sizeof(uint16_t) * idx);
            auto kv_size = UNALIGNED_LOAD16(offset_pos + sizeof(uint16_t) * (idx + 1)) - kv_offset;
            auto candidate_kv = bucket_pos + kv_offset;
            if (keys[key_idx].size == kv_size - shard_info.value_size &&
                strings::memeq(candidate_kv, key_probe, kv_size - shard_info.value_size)) {
                return Status::AlreadyExist("key already exists in immutable index");
            }
        }
    }
    return Status::OK();
}

Status ImmutableIndex::_check_not_exist_in_shard(size_t shard_idx, size_t n, const Slice* keys,
                                                 const KeysInfo& keys_info) const {
    const auto& shard_info = _shards[shard_idx];
    if (shard_info.size == 0 || keys_info.size() == 0) {
        return Status::OK();
    }
    std::unique_ptr<ImmutableIndexShard> shard = std::make_unique<ImmutableIndexShard>(shard_info.npage);
    CHECK(shard->pages.size() * kPageSize == shard_info.bytes) << "illegal shard size";
    RETURN_IF_ERROR(_file->read_at_fully(shard_info.offset, shard->pages.data(), shard_info.bytes));
    if (shard_info.key_size != 0) {
        return _check_not_exist_in_fixlen_shard(shard_idx, n, keys, keys_info, &shard);
    } else {
        return _check_not_exist_in_varlen_shard(shard_idx, n, keys, keys_info, &shard);
    }
}

static void split_keys_info_by_shard(const KeysInfo& keys_info, std::vector<KeysInfo>& keys_info_by_shards) {
    uint32_t shard_bits = log2(keys_info_by_shards.size());
    for (size_t i = 0; i < keys_info.key_idxes.size(); i++) {
        auto& key_idx = keys_info.key_idxes[i];
        auto& hash = keys_info.hashes[i];
        size_t shard = IndexHash(hash).shard(shard_bits);
        keys_info_by_shards[shard].key_idxes.emplace_back(key_idx);
        keys_info_by_shards[shard].hashes.emplace_back(hash);
    }
}

Status ImmutableIndex::get(size_t n, const Slice* keys, const KeysInfo& keys_info, IndexValue* values,
                           size_t* num_found, size_t key_size) const {
    auto iter = _shard_info_by_length.find(key_size);
    if (iter == _shard_info_by_length.end()) {
        return Status::OK();
    }
    size_t found = 0;
    const auto [shard_off, nshard] = iter->second;
    if (nshard > 1) {
        std::vector<KeysInfo> keys_info_by_shard(nshard);
        split_keys_info_by_shard(keys_info, keys_info_by_shard);
        for (size_t i = 0; i < nshard; i++) {
            RETURN_IF_ERROR(_get_in_shard(shard_off + i, n, keys, keys_info_by_shard[i], values, &found));
        }
    } else {
        RETURN_IF_ERROR(_get_in_shard(shard_off, n, keys, keys_info, values, &found));
    }
    *num_found += found;
    return Status::OK();
}

Status ImmutableIndex::check_not_exist(size_t n, const Slice* keys, size_t key_size) {
    auto iter = _shard_info_by_length.find(key_size);
    if (iter == _shard_info_by_length.end()) {
        return Status::OK();
    }
    const auto [shard_off, nshard] = iter->second;
    uint32_t shard_bits = log2(nshard);
    std::vector<KeysInfo> keys_info_by_shard(nshard);
    for (size_t i = 0; i < n; i++) {
        IndexHash h(key_index_hash(keys[i].data, keys[i].size));
        auto shard = h.shard(shard_bits);
        keys_info_by_shard[shard].key_idxes.emplace_back(i);
        keys_info_by_shard[shard].hashes.emplace_back(h.hash);
    }
    for (size_t i = 0; i < nshard; i++) {
        RETURN_IF_ERROR(_check_not_exist_in_shard(shard_off + i, n, keys, keys_info_by_shard[i]));
    }
    return Status::OK();
}

StatusOr<std::unique_ptr<ImmutableIndex>> ImmutableIndex::load(std::unique_ptr<RandomAccessFile>&& file) {
    ASSIGN_OR_RETURN(auto file_size, file->get_size());
    if (file_size < 12) {
        return Status::Corruption(
                strings::Substitute("Bad segment file $0: file size $1 < 12", file->filename(), file_size));
    }
    size_t footer_read_size = std::min<size_t>(4096, file_size);
    std::string buff;
    raw::stl_string_resize_uninitialized(&buff, footer_read_size);
    RETURN_IF_ERROR(file->read_at_fully(file_size - footer_read_size, buff.data(), buff.size()));
    uint32_t footer_length = UNALIGNED_LOAD32(buff.data() + footer_read_size - 12);
    uint32_t checksum = UNALIGNED_LOAD32(buff.data() + footer_read_size - 8);
    uint32_t magic = UNALIGNED_LOAD32(buff.data() + footer_read_size - 4);
    if (magic != UNALIGNED_LOAD32(kIndexFileMagic)) {
        return Status::Corruption(
                strings::Substitute("load immutable index failed $0 illegal magic", file->filename()));
    }
    std::string_view meta_str;
    if (footer_length <= footer_read_size - 12) {
        meta_str = std::string_view(buff.data() + footer_read_size - 12 - footer_length, footer_length + 4);
    } else {
        raw::stl_string_resize_uninitialized(&buff, footer_length + 4);
        RETURN_IF_ERROR(file->read_at_fully(file_size - 12 - footer_length, buff.data(), buff.size()));
        meta_str = std::string_view(buff.data(), footer_length + 4);
    }
    auto actual_checksum = crc32c::Value(meta_str.data(), meta_str.size());
    if (checksum != actual_checksum) {
        return Status::Corruption(
                strings::Substitute("load immutable index failed $0 checksum not match", file->filename()));
    }
    ImmutableIndexMetaPB meta;
    if (!meta.ParseFromArray(meta_str.data(), meta_str.size() - 4)) {
        return Status::Corruption(
                strings::Substitute("load immutable index failed $0 parse meta pb failed", file->filename()));
    }
    std::unique_ptr<ImmutableIndex> idx = std::make_unique<ImmutableIndex>();
    idx->_version = EditVersion(meta.version());
    idx->_size = meta.size();
    size_t nshard = meta.shards_size();
    idx->_shards.resize(nshard);
    for (size_t i = 0; i < nshard; i++) {
        const auto& src = meta.shards(i);
        auto& dest = idx->_shards[i];
        dest.size = src.size();
        dest.npage = src.npage();
        dest.offset = src.data().offset();
        dest.bytes = src.data().size();
        dest.key_size = src.key_size();
        dest.value_size = src.value_size();
        dest.nbucket = src.nbucket();
        dest.data_size = src.data_size();
    }
    size_t nlength = meta.shard_info_size();
    for (size_t i = 0; i < nlength; i++) {
        const auto& src = meta.shard_info(i);
        if (auto [_, inserted] =
                    idx->_shard_info_by_length.insert({src.key_size(), {src.shard_off(), src.shard_num()}});
            !inserted) {
            LOG(WARNING) << "load failed because insert shard info failed, maybe duplicate, key size: "
                         << src.key_size();
            return Status::InternalError("load failed because of insert failed");
        }
    }
    idx->_file.swap(file);
    return std::move(idx);
}

PersistentIndex::PersistentIndex(const std::string& path) : _path(path) {}

PersistentIndex::~PersistentIndex() {
    if (_l1) {
        _l1->clear();
    }
}

// Create a new empty PersistentIndex
Status PersistentIndex::create(size_t key_size, const EditVersion& version) {
    if (loaded()) {
        return Status::InternalError("PersistentIndex already loaded");
    }
    _key_size = key_size;
    _size = 0;
    _version = version;
    auto st = ShardByLengthMutableIndex::create(_key_size, _path);
    if (!st.ok()) {
        return st.status();
    }
    _l0 = std::move(st).value();
    ASSIGN_OR_RETURN(_fs, FileSystem::CreateSharedFromString(_path));
    return Status::OK();
}

Status PersistentIndex::load(const PersistentIndexMetaPB& index_meta) {
    _key_size = index_meta.key_size();
    _size = 0;
    _version = index_meta.version();
    auto st = ShardByLengthMutableIndex::create(_key_size, _path);
    if (!st.ok()) {
        return st.status();
    }
    _l0 = std::move(st).value();
    ASSIGN_OR_RETURN(_fs, FileSystem::CreateSharedFromString(_path));
    RETURN_IF_ERROR(_load(index_meta));
    // delete expired _l0 file and _l1 file
    MutableIndexMetaPB l0_meta = index_meta.l0_meta();
    IndexSnapshotMetaPB snapshot_meta = l0_meta.snapshot();
    EditVersion l0_version = snapshot_meta.version();
    RETURN_IF_ERROR(_delete_expired_index_file(l0_version, _l1_version));
    return Status::OK();
}

Status PersistentIndex::_load(const PersistentIndexMetaPB& index_meta) {
    size_t key_size = index_meta.key_size();
    _size = index_meta.size();
    DCHECK_EQ(key_size, _key_size);
    if (!index_meta.has_l0_meta()) {
        return Status::InternalError("invalid PersistentIndexMetaPB");
    }
    MutableIndexMetaPB l0_meta = index_meta.l0_meta();
    DCHECK(_l0 != nullptr);
    RETURN_IF_ERROR(_l0->load(l0_meta));
    std::unique_ptr<RandomAccessFile> l1_rfile;
    if (index_meta.has_l1_version()) {
        _l1_version = index_meta.l1_version();
        auto l1_block_path = strings::Substitute("$0/index.l1.$1.$2", _path, _l1_version.major(), _l1_version.minor());
        ASSIGN_OR_RETURN(l1_rfile, _fs->new_random_access_file(l1_block_path));
        auto l1_st = ImmutableIndex::load(std::move(l1_rfile));
        if (!l1_st.ok()) {
            return l1_st.status();
        }
        _l1 = std::move(l1_st).value();
    }
    return Status::OK();
}

Status PersistentIndex::_build_commit(Tablet* tablet, PersistentIndexMetaPB& index_meta) {
    // commit: flush _l0 and build _l1
    // write PersistentIndexMetaPB in RocksDB
    Status status = commit(&index_meta);
    if (!status.ok()) {
        LOG(WARNING) << "build persistent index failed because commit failed: " << status.to_string();
        return status;
    }
    // write pesistent index meta
    status = TabletMetaManager::write_persistent_index_meta(tablet->data_dir(), tablet->tablet_id(), index_meta);
    if (!status.ok()) {
        LOG(WARNING) << "build persistent index failed because write persistent index meta failed: "
                     << status.to_string();
        return status;
    }

    RETURN_IF_ERROR(_delete_expired_index_file(_version, _l1_version));
    _dump_snapshot = false;
    _flushed = false;
    return status;
}

Status PersistentIndex::_insert_rowsets(Tablet* tablet, std::vector<RowsetSharedPtr>& rowsets,
                                        const vectorized::Schema& pkey_schema, int64_t apply_version,
                                        std::unique_ptr<vectorized::Column> pk_column) {
    OlapReaderStatistics stats;
    std::vector<uint32_t> rowids;
    rowids.reserve(4096);
    auto chunk_shared_ptr = ChunkHelper::new_chunk(pkey_schema, 4096);
    auto chunk = chunk_shared_ptr.get();
    for (auto& rowset : rowsets) {
        RowsetReleaseGuard guard(rowset);
        auto res = rowset->get_segment_iterators2(pkey_schema, tablet->data_dir()->get_meta(), apply_version, &stats);
        if (!res.ok()) {
            return res.status();
        }
        auto& itrs = res.value();
        CHECK(itrs.size() == rowset->num_segments()) << "itrs.size != num_segments";
        for (size_t i = 0; i < itrs.size(); i++) {
            auto itr = itrs[i].get();
            if (itr == nullptr) {
                continue;
            }
            while (true) {
                chunk->reset();
                rowids.clear();
                auto st = itr->get_next(chunk, &rowids);
                if (st.is_end_of_file()) {
                    break;
                } else if (!st.ok()) {
                    return st;
                } else {
                    vectorized::Column* pkc = nullptr;
                    if (pk_column != nullptr) {
                        pk_column->reset_column();
                        PrimaryKeyEncoder::encode(pkey_schema, *chunk, 0, chunk->num_rows(), pk_column.get());
                        pkc = pk_column.get();
                    } else {
                        pkc = chunk->columns()[0].get();
                    }
                    uint32_t rssid = rowset->rowset_meta()->get_rowset_seg_id() + i;
                    uint64_t base = ((uint64_t)rssid) << 32;
                    std::vector<IndexValue> values;
                    values.reserve(pkc->size());
                    DCHECK(pkc->size() <= rowids.size());
                    for (uint32_t i = 0; i < pkc->size(); i++) {
                        values.emplace_back(base + rowids[i]);
                    }
                    Status st;
                    if (pkc->is_binary()) {
                        st = insert(pkc->size(), reinterpret_cast<const Slice*>(pkc->raw_data()), values.data(), false);
                    } else {
                        std::vector<Slice> keys;
                        keys.reserve(pkc->size());
                        const auto* fkeys = pkc->continuous_data();
                        for (size_t i = 0; i < pkc->size(); ++i) {
                            keys.emplace_back(fkeys, _key_size);
                            fkeys += _key_size;
                        }
                        st = insert(pkc->size(), reinterpret_cast<const Slice*>(keys.data()), values.data(), false);
                    }
                    if (!st.ok()) {
                        LOG(ERROR) << "load index failed: tablet=" << tablet->tablet_id()
                                   << " rowsets num:" << rowsets.size()
                                   << " rowset:" << rowset->rowset_meta()->get_rowset_seg_id() << " segment:" << i
                                   << " reason: " << st.to_string() << " current_size:" << size()
                                   << " updates: " << tablet->updates()->debug_string();
                        return st;
                    }
                }
            }
            itr->close();
        }
    }
    return Status::OK();
}

Status PersistentIndex::load_from_tablet(Tablet* tablet) {
    MonotonicStopWatch timer;
    timer.start();
    if (tablet->keys_type() != PRIMARY_KEYS) {
        LOG(WARNING) << "tablet: " << tablet->tablet_id() << " is not primary key tablet";
        return Status::NotSupported("Only PrimaryKey table is supported to use persistent index");
    }

    PersistentIndexMetaPB index_meta;
    Status status = TabletMetaManager::get_persistent_index_meta(tablet->data_dir(), tablet->tablet_id(), &index_meta);
    if (!status.ok() && !status.is_not_found()) {
        return Status::InternalError("get tablet persistent index meta failed");
    }

    // There are three conditions
    // First is we do not find PersistentIndexMetaPB in TabletMeta, it maybe the first time to
    // enable persistent index
    // Second is we find PersistentIndexMetaPB in TabletMeta, but it's version is behind applied_version
    // in TabletMeta. It could be happened as below:
    //    1. Enable persistent index and apply rowset, applied_version is 1-0
    //    2. Restart be and disable persistent index, applied_version is update to 2-0
    //    3. Restart be and enable persistent index
    // In this case, we don't have all rowset data in persistent index files, so we also need to rebuild it
    // The last is we find PersistentIndexMetaPB and it's version is equal to latest applied version. In this case,
    // we can load from index file directly
    EditVersion lastest_applied_version;
    RETURN_IF_ERROR(tablet->updates()->get_latest_applied_version(&lastest_applied_version));
    if (status.ok()) {
        // all applied rowsets has save in existing persistent index meta
        // so we can load persistent index according to PersistentIndexMetaPB
        EditVersion version = index_meta.version();
        if (version == lastest_applied_version) {
            // If format version is not equal to PERSISTENT_INDEX_VERSION_2, this maybe upgrade from
            // PERSISTENT_INDEX_VERSION_2.
            // We need to rebuild persistent index because the meta structure is changed
            if (index_meta.format_version() != PERSISTENT_INDEX_VERSION_2) {
                LOG(WARNING) << "different format version, we need to rebuild persistent index";
                status = Status::InternalError("different format version");
            } else {
                status = load(index_meta);
            }
            if (status.ok()) {
                LOG(INFO) << "load persistent index tablet:" << tablet->tablet_id()
                          << " version:" << version.to_string() << " size: " << _size
                          << " l0_size: " << (_l0 ? _l0->size() : 0) << " l0_capacity:" << (_l0 ? _l0->capacity() : 0)
                          << " #shard: " << (_l1 ? _l1->_shards.size() : 0) << " l1_size:" << (_l1 ? _l1->_size : 0)
                          << " memory: " << memory_usage() << " status: " << status.to_string()
                          << " time:" << timer.elapsed_time() / 1000000 << "ms";
                return status;
            } else {
                LOG(WARNING) << "load persistent index failed, tablet: " << tablet->tablet_id()
                             << ", status: " << status;
                if (index_meta.has_l0_meta()) {
                    EditVersion l0_version = index_meta.l0_meta().snapshot().version();
                    std::string l0_file_name =
                            strings::Substitute("index.l0.$0.$1", l0_version.major(), l0_version.minor());
                    Status st = FileSystem::Default()->delete_file(l0_file_name);
                    LOG(WARNING) << "delete error l0 index file: " << l0_file_name << ", status: " << st;
                }
                if (index_meta.has_l1_version()) {
                    EditVersion l1_version = index_meta.l1_version();
                    std::string l1_file_name =
                            strings::Substitute("index.l1.$0.$1", l1_version.major(), l1_version.minor());
                    Status st = FileSystem::Default()->delete_file(l1_file_name);
                    LOG(WARNING) << "delete error l1 index file: " << l1_file_name << ", status: " << st;
                }
            }
        }
    }

    const TabletSchema& tablet_schema = tablet->tablet_schema();
    vector<ColumnId> pk_columns(tablet_schema.num_key_columns());
    for (auto i = 0; i < tablet_schema.num_key_columns(); i++) {
        pk_columns[i] = (ColumnId)i;
    }
    auto pkey_schema = ChunkHelper::convert_schema_to_format_v2(tablet_schema, pk_columns);
    size_t fix_size = PrimaryKeyEncoder::get_encoded_fixed_size(pkey_schema);

    // Init PersistentIndex
    _key_size = fix_size;
    _size = 0;
    _version = lastest_applied_version;
    auto st = ShardByLengthMutableIndex::create(_key_size, _path);
    if (!st.ok()) {
        LOG(WARNING) << "Build persistent index failed because initialization failed: " << st.status().to_string();
        return st.status();
    }
    _l0 = std::move(st).value();
    ASSIGN_OR_RETURN(_fs, FileSystem::CreateSharedFromString(_path));
    // set _dump_snapshot to true
    // In this case, only do flush or dump snapshot, set _dump_snapshot to avoid append wal
    _dump_snapshot = true;

    // Init PersistentIndexMetaPB
    //   1. reset |version| |key_size|
    //   2. delete WALs because maybe PersistentIndexMetaPB has expired wals
    //   3. reset SnapshotMeta
    //   4. write all data into new tmp _l0 index file (tmp file will be delete in _build_commit())
    index_meta.clear_l0_meta();
    index_meta.clear_l1_version();
    index_meta.set_key_size(_key_size);
    index_meta.set_format_version(PERSISTENT_INDEX_VERSION_2);
    lastest_applied_version.to_pb(index_meta.mutable_version());
    MutableIndexMetaPB* l0_meta = index_meta.mutable_l0_meta();
    l0_meta->clear_wals();
    IndexSnapshotMetaPB* snapshot = l0_meta->mutable_snapshot();
    lastest_applied_version.to_pb(snapshot->mutable_version());
    PagePointerPB* data = snapshot->mutable_data();
    data->set_offset(0);
    data->set_size(0);

    int64_t apply_version = 0;
    std::vector<RowsetSharedPtr> rowsets;
    std::vector<uint32_t> rowset_ids;
    RETURN_IF_ERROR(tablet->updates()->_get_apply_version_and_rowsets(&apply_version, &rowsets, &rowset_ids));

    size_t total_data_size = 0;
    size_t total_segments = 0;
    size_t total_rows = 0;
    for (auto& rowset : rowsets) {
        total_data_size += rowset->data_disk_size();
        total_segments += rowset->num_segments();
        total_rows += rowset->num_rows();
    }
    size_t total_rows2 = 0;
    size_t total_dels = 0;
    status = tablet->updates()->get_rowsets_total_stats(rowset_ids, &total_rows2, &total_dels);
    if (!status.ok() || total_rows2 != total_rows) {
        LOG(WARNING) << "load primary index get_rowsets_total_stats error: " << status;
    }
    DCHECK(total_rows2 == total_rows);
    if (total_data_size > 4000000000 || total_rows > 10000000 || total_segments > 400) {
        LOG(INFO) << "load large primary index start tablet:" << tablet->tablet_id() << " version:" << apply_version
                  << " #rowset:" << rowsets.size() << " #segment:" << total_segments << " #row:" << total_rows << " -"
                  << total_dels << "=" << total_rows - total_dels << " bytes:" << total_data_size;
    }
    OlapReaderStatistics stats;
    std::unique_ptr<vectorized::Column> pk_column;
    if (pk_columns.size() > 1) {
        if (!PrimaryKeyEncoder::create_column(pkey_schema, &pk_column).ok()) {
            CHECK(false) << "create column for primary key encoder failed";
        }
    }
    RETURN_IF_ERROR(_insert_rowsets(tablet, rowsets, pkey_schema, apply_version, std::move(pk_column)));
    if (size() != total_rows - total_dels) {
        LOG(WARNING) << strings::Substitute("load primary index row count not match tablet:$0 index:$1 != stats:$2",
                                            tablet->tablet_id(), size(), total_rows - total_dels);
    }
    RETURN_IF_ERROR(_build_commit(tablet, index_meta));
    LOG(INFO) << "build persistent index finish tablet: " << tablet->tablet_id() << " version:" << apply_version
              << " #rowset:" << rowsets.size() << " #segment:" << total_segments << " data_size:" << total_data_size
              << " size: " << _size << " l0_size: " << _l0->size() << " l0_capacity:" << _l0->capacity()
              << " #shard: " << (_l1 ? _l1->_shards.size() : 0) << " l1_size:" << (_l1 ? _l1->_size : 0)
              << " memory: " << memory_usage() << " time: " << timer.elapsed_time() / 1000000 << "ms";
    return Status::OK();
}

Status PersistentIndex::prepare(const EditVersion& version) {
    _dump_snapshot = false;
    _version = version;
    return Status::OK();
}

Status PersistentIndex::abort() {
    _dump_snapshot = false;
    return Status::NotSupported("TODO");
}

// There are four cases as below in commit
//   1. _flush_l0
//   2. _merge_compaction
//   3. _dump_snapshot
//   4. append_wal
// both case1 and case2 will create a new l1 file and a new empty l0 file
// case3 will write a new snapshot l0
// case4 will append wals into l0 file
Status PersistentIndex::commit(PersistentIndexMetaPB* index_meta) {
    DCHECK_EQ(index_meta->key_size(), _key_size);
    RETURN_IF_ERROR(_check_and_flush_l0());
    // for case1 and case2
    if (_flushed) {
        // update PersistentIndexMetaPB
        index_meta->set_size(_size);
        index_meta->set_format_version(PERSISTENT_INDEX_VERSION_2);
        _version.to_pb(index_meta->mutable_version());
        _version.to_pb(index_meta->mutable_l1_version());
        MutableIndexMetaPB* l0_meta = index_meta->mutable_l0_meta();
        RETURN_IF_ERROR(_l0->commit(l0_meta, _version, kFlush));
        // clear _l0 and reload _l1
        RETURN_IF_ERROR(_reload(*index_meta));
    } else if (_dump_snapshot) {
        index_meta->set_size(_size);
        index_meta->set_format_version(PERSISTENT_INDEX_VERSION_2);
        _version.to_pb(index_meta->mutable_version());
        MutableIndexMetaPB* l0_meta = index_meta->mutable_l0_meta();
        RETURN_IF_ERROR(_l0->commit(l0_meta, _version, kSnapshot));
    } else {
        index_meta->set_size(_size);
        index_meta->set_format_version(PERSISTENT_INDEX_VERSION_2);
        _version.to_pb(index_meta->mutable_version());
        MutableIndexMetaPB* l0_meta = index_meta->mutable_l0_meta();
        RETURN_IF_ERROR(_l0->commit(l0_meta, _version, kAppendWAL));
    }
    return Status::OK();
}

Status PersistentIndex::on_commited() {
    if (_flushed || _dump_snapshot) {
        RETURN_IF_ERROR(_delete_expired_index_file(_version, _l1_version));
    }
    _dump_snapshot = false;
    _flushed = false;
    return Status::OK();
}

Status PersistentIndex::get(size_t n, const Slice* keys, IndexValue* values) {
    std::map<size_t, KeysInfo> not_founds_by_key_size;
    size_t num_found = 0;
    RETURN_IF_ERROR(_l0->get(n, keys, values, &num_found, not_founds_by_key_size));
    if (_l1) {
        for (const auto& [key_size, keys_info] : not_founds_by_key_size) {
            RETURN_IF_ERROR(_l1->get(n, keys, keys_info, values, &num_found, key_size));
        }
    }
    return Status::OK();
}

Status PersistentIndex::upsert(size_t n, const Slice* keys, const IndexValue* values, IndexValue* old_values) {
    std::map<size_t, KeysInfo> not_founds_by_key_size;
    size_t num_found = 0;
    RETURN_IF_ERROR(_l0->upsert(n, keys, values, old_values, &num_found, not_founds_by_key_size));
    _dump_snapshot |= _can_dump_directly();
    if (_l1) {
        size_t num_found_before = num_found;
        for (const auto& [key_size, keys_info] : not_founds_by_key_size) {
            RETURN_IF_ERROR(_l1->get(n, keys, keys_info, old_values, &num_found, key_size));
            _l0->update_overlap_info(key_size, num_found - num_found_before, keys, old_values, keys_info, false);
            num_found_before = num_found;
        }
    }
    _size += n - num_found;
    if (!_dump_snapshot) {
        RETURN_IF_ERROR(_l0->append_wal(n, keys, values));
    }
    return Status::OK();
}

Status PersistentIndex::insert(size_t n, const Slice* keys, const IndexValue* values, bool check_l1) {
    std::set<size_t> check_l1_key_sizes;
    RETURN_IF_ERROR(_l0->insert(n, keys, values, check_l1_key_sizes));
    if (_l1 && check_l1) {
        for (const auto check_l1_key_size : check_l1_key_sizes) {
            RETURN_IF_ERROR(_l1->check_not_exist(n, keys, check_l1_key_size));
        }
    }
    _dump_snapshot |= _can_dump_directly();
    _size += n;
    if (!_dump_snapshot) {
        RETURN_IF_ERROR(_l0->append_wal(n, keys, values));
    }
    return Status::OK();
}

Status PersistentIndex::erase(size_t n, const Slice* keys, IndexValue* old_values) {
    std::map<size_t, KeysInfo> not_founds_by_key_size;
    size_t num_erased = 0;
    RETURN_IF_ERROR(_l0->erase(n, keys, old_values, &num_erased, not_founds_by_key_size));
    _dump_snapshot |= _can_dump_directly();
    if (_l1) {
        size_t num_erased_before = num_erased;
        for (const auto& [key_size, keys_info] : not_founds_by_key_size) {
            RETURN_IF_ERROR(_l1->get(n, keys, keys_info, old_values, &num_erased, key_size));
            _l0->update_overlap_info(key_size, num_erased - num_erased_before, keys, old_values, keys_info, true);
            num_erased_before = num_erased;
        }
    }
    CHECK(_size >= num_erased) << strings::Substitute("_size($0) < num_erased($1)", _size, num_erased);
    _size -= num_erased;
    if (!_dump_snapshot) {
        RETURN_IF_ERROR(_l0->append_wal(n, keys, nullptr));
    }
    return Status::OK();
}

[[maybe_unused]] Status PersistentIndex::try_replace(size_t n, const Slice* keys, const IndexValue* values,
                                                     const std::vector<uint32_t>& src_rssid,
                                                     std::vector<uint32_t>* failed) {
    std::vector<IndexValue> found_values;
    found_values.resize(n);
    RETURN_IF_ERROR(get(n, keys, found_values.data()));
    std::vector<size_t> replace_idxes;
    for (size_t i = 0; i < n; ++i) {
        if (found_values[i].get_value() != NullIndexValue &&
            ((uint32_t)(found_values[i].get_value() >> 32)) == src_rssid[i]) {
            replace_idxes.emplace_back(i);
        } else {
            failed->emplace_back(values[i].get_value() & 0xFFFFFFFF);
        }
    }
    RETURN_IF_ERROR(_l0->replace(keys, values, replace_idxes));
    _dump_snapshot |= _can_dump_directly();
    if (!_dump_snapshot) {
        RETURN_IF_ERROR(_l0->append_wal(keys, values, replace_idxes));
    }
    return Status::OK();
}

Status PersistentIndex::try_replace(size_t n, const Slice* keys, const IndexValue* values, const uint32_t max_src_rssid,
                                    std::vector<uint32_t>* failed) {
    std::vector<IndexValue> found_values;
    found_values.resize(n);
    RETURN_IF_ERROR(get(n, keys, found_values.data()));
    std::vector<size_t> replace_idxes;
    size_t num_not_found = 0;
    for (size_t i = 0; i < n; ++i) {
        if (found_values[i].get_value() != NullIndexValue &&
            ((uint32_t)(found_values[i].get_value() >> 32)) <= max_src_rssid) {
            replace_idxes.emplace_back(i);
        } else {
            if (found_values[i].get_value() == NullIndexValue) {
                num_not_found++;
            }
            failed->emplace_back(values[i].get_value() & 0xFFFFFFFF);
        }
    }
    RETURN_IF_ERROR(_l0->replace(keys, values, replace_idxes));
    _dump_snapshot |= _can_dump_directly();
    if (!_dump_snapshot) {
        RETURN_IF_ERROR(_l0->append_wal(keys, values, replace_idxes));
    }
    return Status::OK();
}

Status PersistentIndex::_flush_l0() {
    return _l0->flush_to_immutable_index(_path, _version);
}

Status PersistentIndex::_reload(const PersistentIndexMetaPB& index_meta) {
    auto l0_st = ShardByLengthMutableIndex::create(_key_size, _path);
    if (!l0_st.ok()) {
        return l0_st.status();
    }
    _l0 = std::move(l0_st).value();
    Status st = _load(index_meta);
    if (!st.ok()) {
        LOG(WARNING) << "reload persistent index failed, status: " << st.to_string();
    }
    return st;
}

// check if _l0 need be flush, if not, return directly
// if _l0 need be flush, there are two conditions:
//   1. _l1 is not exist, _flush_l0 and build _l1
//   2. _l1 is exist, merge _l0 and _l1
// rebuild _l0 and _l1
// In addition, there may be I/O waste because we append wals firstly and
// do _flush_l0 or _merge_compaction.
Status PersistentIndex::_check_and_flush_l0() {
    const auto l0_mem_size = _l0->memory_usage();
    uint64_t l1_file_size = 0;
    if (_l1 != nullptr) {
        _l1->file_size(&l1_file_size);
    }

    // l1 is empty, if l0 memory usage is bigger than kL0SnapshotSizeMax, flush to l1
    if (l1_file_size == 0) {
        if (l0_mem_size <= kL0SnapshotSizeMax) {
            return Status::OK();
        }
    } else {
        // l1 is not empty
        // perform l0 l1 merge compaction if l0_memory * config::l0_l1_merge_ratio > l1_file_size
        if (l0_mem_size * config::l0_l1_merge_ratio <= l1_file_size) {
            return Status::OK();
        }
    }

    _flushed = true;
    if (_l1 == nullptr) {
        RETURN_IF_ERROR(_flush_l0());
    } else {
        RETURN_IF_ERROR(_merge_compaction());
    }
    return Status::OK();
}

size_t PersistentIndex::_dump_bound() {
    return (_l0 == nullptr) ? 0 : _l0->dump_bound();
}

// TODO: maybe build snapshot is better than append wals when almost
// operations are upsert or erase
bool PersistentIndex::_can_dump_directly() {
    return _dump_bound() <= kL0SnapshotSizeMax;
}

Status PersistentIndex::_delete_expired_index_file(const EditVersion& l0_version, const EditVersion& l1_version) {
    std::string l0_file_name = strings::Substitute("index.l0.$0.$1", l0_version.major(), l0_version.minor());
    std::string l1_file_name = strings::Substitute("index.l1.$0.$1", l1_version.major(), l1_version.minor());
    std::string l0_prefix("index.l0");
    std::string l1_prefix("index.l1");
    std::string dir = _path;
    auto cb = [&](std::string_view name) -> bool {
        std::string full(name);
        if ((full.compare(0, l0_prefix.length(), l0_prefix) == 0 && full.compare(l0_file_name) != 0) ||
            (full.compare(0, l1_prefix.length(), l1_prefix) == 0 && full.compare(l1_file_name) != 0)) {
            std::string path = dir + "/" + full;
            VLOG(1) << "delete expired index file " << path;
            Status st = FileSystem::Default()->delete_file(path);
            if (!st.ok()) {
                LOG(WARNING) << "delete exprired index file: " << path << ", failed, status is " << st.to_string();
                return false;
            }
        }
        return true;
    };
    return FileSystem::Default()->iterate_dir(_path, cb);
}

template <size_t KeySize>
struct KVRefEq {
    bool operator()(const KVRef& lhs, const KVRef& rhs) const {
        return lhs.hash == rhs.hash && memcmp(lhs.kv_pos, rhs.kv_pos, KeySize) == 0;
    }
};

template <>
struct KVRefEq<0> {
    bool operator()(const KVRef& lhs, const KVRef& rhs) const {
        return lhs.hash == rhs.hash && lhs.size == rhs.size &&
               memcmp(lhs.kv_pos, rhs.kv_pos, lhs.size - kIndexValueSize) == 0;
    }
};

struct KVRefHash {
    uint64_t operator()(const KVRef& kv) const { return kv.hash; }
};

template <size_t KeySize>
Status merge_shard_kvs_fixed_len(std::vector<KVRef>& l0_kvs, std::vector<KVRef>& l1_kvs, size_t estimated_size,
                                 std::vector<KVRef>& ret) {
    phmap::flat_hash_set<KVRef, KVRefHash, KVRefEq<KeySize>> kvs_set;
    kvs_set.reserve(estimated_size);
    for (const auto& kv : l1_kvs) {
        const auto [_, inserted] = kvs_set.emplace(kv);
        DCHECK(inserted) << "duplicate key found when in l1 index";
        if (!inserted) {
            // duplicate key found, illegal
            return Status::InternalError("duplicate key found in l1 index");
        }
    }
    for (const auto& kv : l0_kvs) {
        const auto v = UNALIGNED_LOAD64(kv.kv_pos + KeySize);
        if (v == NullIndexValue) {
            // delete
            kvs_set.erase(kv);
        } else {
            auto [it, inserted] = kvs_set.emplace(kv);
            if (!inserted) {
                DCHECK(it->hash == kv.hash) << "upsert kv in set, hash should be the same";
                // TODO: find a way to modify iterator directly, currently just erase then re-insert
                // it->kv_pos = kv.kv_pos;
                kvs_set.erase(it);
                kvs_set.emplace(kv);
            }
        }
    }
    ret.reserve(ret.size() + kvs_set.size());
    for (const auto& kv : kvs_set) {
        ret.emplace_back(kv);
    }
    return Status::OK();
}

Status merge_shard_kvs_var_len(std::vector<KVRef>& l0_kvs, std::vector<KVRef>& l1_kvs, size_t estimated_size,
                               std::vector<KVRef>& ret) {
    phmap::flat_hash_set<KVRef, KVRefHash, KVRefEq<0>> kvs_set;
    kvs_set.reserve(estimated_size);
    for (auto& kv : l1_kvs) {
        const auto [_, inserted] = kvs_set.emplace(kv);
        DCHECK(inserted) << "duplicate key found when in l1 index";
        if (!inserted) {
            // duplicate key found, illegal
            return Status::InternalError("duplicate key found in l1 index");
        }
    }
    for (auto& kv : l0_kvs) {
        const uint64_t v = UNALIGNED_LOAD64(kv.kv_pos + kv.size - kIndexValueSize);
        if (v == NullIndexValue) {
            // delete
            kvs_set.erase(kv);
        } else {
            if (auto [it, inserted] = kvs_set.emplace(kv); !inserted) {
                DCHECK(it->hash == kv.hash) << "upsert kv in set, hash should be the same";
                // TODO: find a way to modify iterator directly, currently just erase then re-insert
                // it->kv_pos = kv.kv_pos;
                kvs_set.erase(it);
                kvs_set.emplace(kv);
            }
        }
    }
    ret.reserve(ret.size() + kvs_set.size());
    for (const auto& kv : kvs_set) {
        ret.emplace_back(kv);
    }
    return Status::OK();
}

static Status merge_shard_kvs(size_t key_size, std::vector<KVRef>& l0_kvs, std::vector<KVRef>& l1_kvs,
                              size_t estimated_size, std::vector<KVRef>& ret) {
    if (key_size > 0) {
#define CASE_SIZE(s) \
    case s:          \
        return merge_shard_kvs_fixed_len<s>(l0_kvs, l1_kvs, estimated_size, ret);
#define CASE_SIZE_8(s) \
    CASE_SIZE(s)       \
    CASE_SIZE(s + 1)   \
    CASE_SIZE(s + 2)   \
    CASE_SIZE(s + 3)   \
    CASE_SIZE(s + 4)   \
    CASE_SIZE(s + 5)   \
    CASE_SIZE(s + 6)   \
    CASE_SIZE(s + 7)
        switch (key_size) {
            CASE_SIZE_8(1)
            CASE_SIZE_8(9)
            CASE_SIZE_8(17)
            CASE_SIZE_8(25)
            CASE_SIZE_8(33)
            CASE_SIZE_8(41)
            CASE_SIZE_8(49)
            CASE_SIZE_8(57)
            CASE_SIZE_8(65)
            CASE_SIZE_8(73)
            CASE_SIZE_8(81)
            CASE_SIZE_8(89)
            CASE_SIZE_8(97)
            CASE_SIZE_8(105)
            CASE_SIZE_8(113)
            CASE_SIZE_8(121)
#undef CASE_SIZE_8
#undef CASE_SIZE
        }
    } else if (key_size == 0) {
        return merge_shard_kvs_var_len(l0_kvs, l1_kvs, estimated_size, ret);
    }
    return Status::OK();
}

Status PersistentIndex::_merge_compaction() {
    if (!_l1) {
        return Status::InternalError("cannot do merge_compaction without l1");
    }
    auto writer = std::make_unique<ImmutableIndexWriter>();
    RETURN_IF_ERROR(writer->init(_path, _version));
    for (const auto [key_size, shard_info] : _l0->_shard_info_by_key_size) {
        auto [l0_shard_offset, l0_shard_size] = shard_info;
        const auto l0_kv_pairs_size = std::accumulate(std::next(_l0->_shards.begin(), l0_shard_offset),
                                                      std::next(_l0->_shards.begin(), l0_shard_offset + l0_shard_size),
                                                      0UL, [](size_t s, const auto& e) { return s + e->size(); });
        size_t l0_kv_pairs_usage = 0;
        if (key_size == 0) {
            l0_kv_pairs_usage = dynamic_cast<SliceMutableIndex*>(_l0->_shards[0].get())->_total_kv_pairs_usage;
        } else {
            l0_kv_pairs_usage = (key_size + kIndexValueSize) * l0_kv_pairs_size;
        }
        auto iter = _l1->_shard_info_by_length.find(key_size);
        if (iter == _l1->_shard_info_by_length.end()) {
            if (l0_kv_pairs_size != 0) {
                const auto [nshard, npage_hint] = MutableIndex::estimate_nshard_and_npage(l0_kv_pairs_usage);
                const auto nbucket = MutableIndex::estimate_nbucket(key_size, l0_kv_pairs_size, nshard, npage_hint);
                const int expand_exponent = nshard / l0_shard_size;
                for (auto i = 0; i < l0_shard_size; ++i) {
                    RETURN_IF_ERROR(_l0->_shards[l0_shard_offset + i]->flush_to_immutable_index(writer, expand_exponent,
                                                                                                npage_hint, nbucket));
                }
            }
            continue;
        }
        const auto [l1_shard_offset, l1_shard_size] = iter->second;
        const auto l1_kv_pairs_size = std::accumulate(std::next(_l1->_shards.begin(), l1_shard_offset),
                                                      std::next(_l1->_shards.begin(), l1_shard_offset + l1_shard_size),
                                                      (size_t)0, [](size_t s, const auto& e) { return s + e.size; });
        const auto l1_kv_pairs_usage = std::accumulate(std::next(_l1->_shards.begin(), l1_shard_offset),
                                                       std::next(_l1->_shards.begin(), l1_shard_offset + l1_shard_size),
                                                       0UL, [](size_t s, const auto& e) { return s + e.data_size; });
        if (l0_kv_pairs_size == 0 && l1_kv_pairs_size != 0) {
            for (auto i = 0; i < l1_shard_size; i++) {
                RETURN_IF_ERROR(writer->write_shard_as_rawbuff(_l1->_shards[l1_shard_offset + i], _l1.get()));
            }
            continue;
        }
        auto total_kv_pairs_size = l0_kv_pairs_size + l1_kv_pairs_size;
        auto total_kv_pairs_usage = l0_kv_pairs_usage + l1_kv_pairs_usage;
        if (key_size == 0) {
            size_t overlap_usage = dynamic_cast<SliceMutableIndex*>(_l0->_shards[0].get())->_overlap_kv_pairs_usage;
            size_t overlap_size = dynamic_cast<SliceMutableIndex*>(_l0->_shards[0].get())->_overlap_size;
            CHECK(total_kv_pairs_usage >= overlap_usage);
            CHECK(total_kv_pairs_size >= overlap_size);
            total_kv_pairs_size -= overlap_size;
            total_kv_pairs_usage -= overlap_usage;
        } else {
            size_t overlap_size = _l0->_shards[l0_shard_offset]->overlap_size();
            CHECK(total_kv_pairs_size >= overlap_size);
            total_kv_pairs_size -= overlap_size;
            total_kv_pairs_usage -= (key_size + kIndexValueSize) * overlap_size;
        }
        const auto [nshard, npage_hint] = MutableIndex::estimate_nshard_and_npage(total_kv_pairs_usage);
        const auto nbucket = MutableIndex::estimate_nbucket(key_size, total_kv_pairs_size, nshard, npage_hint);
        const auto estimated_size_per_shard = total_kv_pairs_size / nshard;
        if (_key_size > 0) {
            l0_shard_offset = 0;
        }
        auto l0_kvs_by_shard = _l0->_shards[l0_shard_offset]->get_kv_refs_by_shard(nshard, l0_kv_pairs_size, false);
        std::vector<std::vector<KVRef>> l1_kvs_by_shard(nshard);
        const auto nshard_l1 = l1_shard_size;
        // shard iteration example:
        //
        // nshard_l1(4) < nshard(8):
        //          l1_shard_idx: 0     1     2     3
        //    num_shard_finished: 2     4     6     8
        //         cur_shard_idx: 0 1   2 3   4 5   6 7
        //
        // nshard_l1(4) = nshard(4):
        //          l1_shard_idx: 0     1     2     3
        //    num_shard_finished: 1     2     3     4
        //         cur_shard_idx: 0     1     2     3
        //
        // nshard_l1(8) > nshard(4):
        //          l1_shard_idx: 0  1  2  3  4  5  6  7
        //    num_shard_finished: 0  1  1  2  2  3  3  4
        //         cur_shard_idx:    0     1     2     3
        size_t cur_shard_idx = 0;
        std::vector<std::unique_ptr<ImmutableIndexShard>> index_shards((nshard_l1 / nshard) + 1);
        auto index_shards_idx = 0;
        uint32_t shard_bits = log2(nshard);
        for (size_t l1_shard_idx = 0; l1_shard_idx < nshard_l1; l1_shard_idx++) {
            RETURN_IF_ERROR(_l1->_get_kvs_for_shard(l1_kvs_by_shard, l1_shard_offset + l1_shard_idx, shard_bits,
                                                    &index_shards[index_shards_idx++]));
            size_t num_shard_finished = (l1_shard_idx + 1) * nshard / nshard_l1;
            std::vector<KVRef> kvs;
            while (cur_shard_idx < num_shard_finished) {
                kvs.clear();
                RETURN_IF_ERROR(merge_shard_kvs(key_size, l0_kvs_by_shard[cur_shard_idx],
                                                l1_kvs_by_shard[cur_shard_idx], estimated_size_per_shard, kvs));
                RETURN_IF_ERROR(writer->write_shard(key_size, npage_hint, nbucket, kvs));
                // clear to optimize memory usage
                l0_kvs_by_shard[cur_shard_idx].clear();
                l0_kvs_by_shard[cur_shard_idx].shrink_to_fit();
                l1_kvs_by_shard[cur_shard_idx].clear();
                l1_kvs_by_shard[cur_shard_idx].shrink_to_fit();
                cur_shard_idx++;
                index_shards_idx = 0;
            }
        }
    }
    return writer->finish();
}

std::vector<int8_t> PersistentIndex::test_get_move_buckets(size_t target, const uint8_t* bucket_packs_in_page) {
    return get_move_buckets(target, kBucketPerPage, bucket_packs_in_page);
}

// This function is only used for unit test and the following code is temporary
// The following test case will be refactor after L0 support varlen keys
Status PersistentIndex::test_flush_varlen_to_immutable_index(const std::string& dir, const EditVersion& version,
                                                             const size_t num_entry, const Slice* keys,
                                                             const IndexValue* values) {
    const auto total_data_size = std::accumulate(keys, keys + num_entry, 0,
                                                 [](size_t s, const auto& e) { return s + e.size + kIndexValueSize; });
    const auto [nshard, npage_hint] = MutableIndex::estimate_nshard_and_npage(total_data_size);
    const auto nbucket =
            MutableIndex::estimate_nbucket(SliceMutableIndex::kKeySizeMagicNum, num_entry, nshard, npage_hint);
    ImmutableIndexWriter writer;
    RETURN_IF_ERROR(writer.init(dir, version));
    std::vector<std::vector<KVRef>> kv_ref_by_shard(nshard);
    const auto shard_bits = log2(nshard);
    for (size_t i = 0; i < nshard; i++) {
        kv_ref_by_shard[i].reserve(num_entry / nshard * 100 / 85);
    }
    std::string kv_buf;
    kv_buf.reserve(total_data_size);
    size_t kv_offset = 0;
    for (size_t i = 0; i < num_entry; i++) {
        uint64_t hash = key_index_hash(keys[i].data, keys[i].size);
        kv_buf.append(keys[i].to_string());
        put_fixed64_le(&kv_buf, values[i].get_value());
        kv_ref_by_shard[IndexHash(hash).shard(shard_bits)].emplace_back((uint8_t*)(kv_buf.data() + kv_offset), hash,
                                                                        keys[i].size + kIndexValueSize);
        kv_offset += keys[i].size + kIndexValueSize;
    }
    for (const auto& kvs : kv_ref_by_shard) {
        RETURN_IF_ERROR(writer.write_shard(SliceMutableIndex::kKeySizeMagicNum, npage_hint, nbucket, kvs));
    }
    return writer.finish();
}

} // namespace starrocks<|MERGE_RESOLUTION|>--- conflicted
+++ resolved
@@ -1797,11 +1797,7 @@
         WritableFileOptions wblock_opts;
         wblock_opts.mode = FileSystem::MUST_EXIST;
         ASSIGN_OR_RETURN(_index_file, fs->new_writable_file(wblock_opts, file_name));
-<<<<<<< HEAD
-        size_t snapshot_size = _index_file->size();
-=======
         size_t snapshot_size = dump_bound();
->>>>>>> c49df017
         meta->clear_wals();
         IndexSnapshotMetaPB* snapshot = meta->mutable_snapshot();
         version.to_pb(snapshot->mutable_version());
